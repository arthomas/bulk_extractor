--- conflicted
+++ resolved
@@ -217,10 +217,7 @@
         if (sbuf.bufsize==0){           // nothing to scan
             return;
         }
-<<<<<<< HEAD
-=======
-
->>>>>>> ff7295fc
+
         bool in_word     = false;        // true if we are in a word
         u_int wordstart = 0;            // if we are in the word, where it started
 	for(u_int i=0; i<sbuf.bufsize; i++){
