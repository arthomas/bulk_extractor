--- conflicted
+++ resolved
@@ -210,11 +210,7 @@
         uint32_t word_max = Scan_Wordlist::WORD_MAX_DEFAULT;
         uint64_t max_output_file_size = Scan_Wordlist::MAX_OUTPUT_FILE_SIZE;
         sp.check_version();
-<<<<<<< HEAD
-        sp.info.set_name("wordlist" );
-=======
         sp.info->set_name("wordlist" );
->>>>>>> df15ec8e
         sp.info->scanner_flags.default_enabled = false; // = scanner_info::SCANNER_DISABLED;
         sp.get_scanner_config("word_min",&word_min,"Minimum word size");
         sp.get_scanner_config("word_max",&word_max,"Maximum word size");
