bin_PROGRAMS   = bulk_extractor be_tests

CLEANFILES     = scan_accts.cpp scan_base16.cpp scan_email.cpp scan_gps.cpp \
	be13_api/config.h be13_api/dfxml/src/config.h config.h *.d *~

TESTS = be_tests
check_PROGRAMS = be_tests

# So that relative imports from be13_api work
AM_CPPFLAGS = -I${top_srcdir}/src/be13_api

AUTOMAKE_OPTIONS = subdir-objects

# bring in defs from two included projects
# note: don't be clever and use the $variable on the Include line. it doesn't work


BE13_API_DIR= be13_api
include be13_api/Makefile.defs


include rar/Makefile.defs

#jpeg_dump_SOURCES = 	scan_exif.cpp scan_exif.h exif_reader.cpp exif_reader.h exif_entry.cpp\
#	be13_api/sbuf.h be13_api/sbuf.cpp be13_api/unicode_escape.o jpeg_dump.cpp

# TSK3INCS = \
# 	tsk3/auto/tsk_auto.h\
# 	tsk3/base/tsk_base.h\
# 	tsk3/base/tsk_os.h\
# 	tsk3/fs/tsk_fatfs.h\
# 	tsk3/fs/tsk_fs.h\
# 	tsk3/fs/tsk_ntfs.h\
# 	tsk3/hashdb/tsk_hashdb.h\
# 	tsk3/img/tsk_img.h\
# 	tsk3/libtsk.h\
# 	tsk3/tsk_incs.h\
# 	tsk3/vs/tsk_vs.h
#


# These scanners are based on GNUflex
flex_scanners = \
	sbuf_flex_scanner.h \
	scan_base16.flex \
	scan_accts.flex \
	scan_email.flex \
	scan_gps.flex

# These scanners are based on Lightbox Technology's lightgrep
lightgrep_scanners = \
	pattern_scanner.cpp pattern_scanner.h \
	pattern_scanner_utils.cpp pattern_scanner_utils.h \
	scan_lightgrep.cpp \
	scan_accts_lg.cpp \
	scan_base16_lg.cpp \
	scan_email_lg.cpp \
	scan_gps_lg.cpp

# scanners_builtin are the scanners that are compiled into the binary

scanners_builtin = \
	bulk_extractor_scanners.cpp \
	scan_aes.cpp \
	scan_base64.cpp \
	scan_ccns2.cpp scan_ccns2.h \
	scan_elf.cpp \
	scan_evtx.cpp \
	scan_exif.cpp scan_exif.h exif_reader.cpp exif_reader.h exif_entry.cpp jpeg_validator.h \
	scan_exiv2.cpp \
	scan_facebook.cpp \
	scan_find.cpp \
	scan_gzip.cpp \
	scan_hiberfile.cpp pyxpress.c pyxpress.h \
	scan_httplogs.cpp \
	scan_json.cpp \
	scan_kml.cpp \
	scan_msxml.cpp \
	scan_net.cpp \
	scan_ntfsindx.cpp \
	scan_ntfslogfile.cpp \
	scan_ntfsmft.cpp \
	scan_ntfsusn.cpp \
	scan_outlook.cpp scan_outlook.h \
	scan_pdf.cpp scan_pdf.h \
	scan_rar.cpp \
	scan_sqlite.cpp \
	scan_utmp.cpp \
	scan_vcard.cpp \
	scan_windirs.cpp \
	scan_winlnk.cpp \
	scan_winpe.cpp \
	scan_winprefetch.cpp \
	scan_wordlist.cpp \
	scan_xor.cpp \
	scan_zip.cpp

if FLEXSCANNERS_ENABLED
  scanners_builtin += $(flex_scanners)
endif

if LIGHTGREP_ENABLED
  scanners_builtin += $(lightgrep_scanners)
endif


if RAR_ENABLED
  scanners_builtin += $(RAR_SUPPORT)
endif

bulk_extractor_parts = \
        $(TSK3INCS)  \
	$(BE13_API_SRC) \
	bulk_extractor_scanners.h \
	base64_forensic.cpp \
	base64_forensic.h \
	bulk_extractor.h \
	findopts.h \
	image_process.cpp \
	image_process.h \
<<<<<<< HEAD
	multithreaded_scanner_set.h \
	multithreaded_scanner_set.cpp \
=======
	multithreaded_scanner_set.cpp \
	multithreaded_scanner_set.h \
>>>>>>> ca457208
	phase1.h \
	phase1.cpp \
	sbuf_decompress.cpp \
	sbuf_decompress.h \
	threadpool.hpp

bulk_extractor_SOURCES = $(bulk_extractor_parts) $(scanners_builtin) main.cpp
be_tests_SOURCES = $(bulk_extractor_parts) $(scanners_builtin) be13_api/catch.hpp be_tests.cpp


#lib: libbulkextractor.so

#libbulkextractor.so: $(bulk_extractorlib_OBJECTS)
#	$(CXX) -shared -fPIC -o $@ $(LDFLAGS) $(bulk_extractorlib_OBJECTS) $(LIBS)

#unitest$(EXEEXT): unicode_escape.cpp
#	$(CXX) -DSTANDALONE -o unitest$(EXEEXT) -g unicode_escape.cpp  $(CPPFLAGS) $(CXXFLAGS) -I..

#
# Rule to compile .flex into a .o
# FreeBSD NOTE: flex does not support -R and -o does not work properly
# | sed "s/static int yy_get_next_buffer/static int XXyy_get_next_buffer/"
#

SUFFIXES = .flex
FLEX_CXXFLAGS=-Wno-shadow -Wno-effc++ -Wno-redundant-decls -Wno-missing-noreturn
.flex.o: sbuf_flex_scanner.h
	$(LEX) -R -t $<  | sed "s/register //" > `basename $@ .o`.cpp
	$(CXX) $(CPPFLAGS) $(AM_CPPFLAGS) $(CXXFLAGS) $(FLEX_CXXFLAGS) \
		-I${top_srcdir} -I${srcdir} -I.. -I../../_build -c `basename $@ .o`.cpp<|MERGE_RESOLUTION|>--- conflicted
+++ resolved
@@ -118,18 +118,11 @@
 	findopts.h \
 	image_process.cpp \
 	image_process.h \
-<<<<<<< HEAD
-	multithreaded_scanner_set.h \
-	multithreaded_scanner_set.cpp \
-=======
-	multithreaded_scanner_set.cpp \
-	multithreaded_scanner_set.h \
->>>>>>> ca457208
 	phase1.h \
 	phase1.cpp \
 	sbuf_decompress.cpp \
-	sbuf_decompress.h \
-	threadpool.hpp
+	sbuf_decompress.h
+
 
 bulk_extractor_SOURCES = $(bulk_extractor_parts) $(scanners_builtin) main.cpp
 be_tests_SOURCES = $(bulk_extractor_parts) $(scanners_builtin) be13_api/catch.hpp be_tests.cpp
