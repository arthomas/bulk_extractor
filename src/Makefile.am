bin_PROGRAMS   = bulk_extractor
<<<<<<< HEAD
EXTRA_PROGRAMS = stand bulk_extractorlib beapi_demo bulk_extractor_noscanners jpegdump
=======
EXTRA_PROGRAMS = stand bulk_extractorlib beapi_demo bulk_extractor_noscanners
>>>>>>> 9bc2926c
CLEANFILES     = scan_accts.cpp scan_email.cpp scan_gps.cpp scan_base16.cpp *.d

AM_CPPFLAGS = -I${top_srcdir}/src/be13_api

AUTOMAKE_OPTIONS = subdir-objects

# bring in defs from two included projects
# note: don't be clever and use the $variable on the Include line. it doesn't work
DFXML_SRC_DIR = be13_api/dfxml/src/
include be13_api/dfxml/src/Makefile.defs

BE13_API_DIR= be13_api/
include be13_api/Makefile.defs
include rar/Makefile.defs

<<<<<<< HEAD
# This was for building the jpegdump test program
# Note that we use scan_exif.cpp because we want to compile it with -DDUMPTEST
JPEGDUMP_OBJECTS = scan_exif.cpp be13_api/sbuf.o be13_api/unicode_escape.o
jpegdump$(EXEEXT): $(JPEGDUMP_OBJECTS)
	g++ -o jpegdump$(EXEEXT) $(CPPFLAGS) $(CXXFLAGS) $(AM_CPPFLAGS) -I.. -DDUMPTEST $(JPEGDUMP_OBJECTS)

TSK3INCS = \
	tsk3/auto/tsk_auto.h\
	tsk3/base/tsk_base.h\
	tsk3/base/tsk_os.h\
	tsk3/fs/tsk_fatfs.h\
	tsk3/fs/tsk_fs.h\
	tsk3/fs/tsk_ntfs.h\
	tsk3/hashdb/tsk_hashdb.h\
	tsk3/img/tsk_img.h\
	tsk3/libtsk.h\
	tsk3/tsk_incs.h\
	tsk3/vs/tsk_vs.h
=======
TESTS = be_tests
check_PROGRAMS = be_tests

# Slowly add modules as tests are written for them.
be_tests_SOURCES = be13api/tests/catch2.h \
	$(BE13_API_SRC) $(DFXML_WRITER) \
	base64_forensic.h base64_forensic.cpp \
	be_tests.cpp threadpool.hpp
>>>>>>> 9bc2926c

# These scanners are based on GNUflex
flex_scanners = \
	sbuf_flex_scanner.h \
	scan_accts.flex \
	scan_base16.flex \
	scan_email.flex \
	scan_gps.flex
<<<<<<< HEAD

=======
>>>>>>> 9bc2926c

# These scanners are based on Lightbox Technology's lightgrep
lightgrep_scanners = \
	pattern_scanner.cpp pattern_scanner.h \
	pattern_scanner_utils.cpp pattern_scanner_utils.h \
	scan_lightgrep.cpp \
	scan_accts_lg.cpp \
	scan_base16_lg.cpp \
	scan_email_lg.cpp \
	scan_gps_lg.cpp

scanners_builtin = \
	scan_aes.cpp \
	scan_base64.cpp \
	scan_ccns2.cpp scan_ccns2.h \
	scan_elf.cpp \
	scan_evtx.cpp \
	scan_exif.cpp exif_reader.h exif_reader.cpp exif_entry.cpp\
	scan_exiv2.cpp \
	scan_facebook.cpp \
	scan_find.cpp \
	scan_gzip.cpp \
	scan_hiberfile.cpp pyxpress.c pyxpress.h \
	scan_httplogs.cpp \
	scan_json.cpp \
	scan_kml.cpp \
	scan_msxml.cpp \
	scan_net.cpp \
	scan_ntfsindx.cpp \
	scan_ntfslogfile.cpp \
	scan_ntfsmft.cpp \
	scan_ntfsusn.cpp \
	scan_outlook.cpp \
	scan_pdf.cpp \
	scan_rar.cpp \
	scan_sqlite.cpp \
	scan_utmp.cpp \
	scan_vcard.cpp \
	scan_windirs.cpp \
	scan_winlnk.cpp \
	scan_winpe.cpp \
	scan_winprefetch.cpp \
	scan_wordlist.cpp \
	scan_xor.cpp \
	scan_zip.cpp

if FLEXSCANNERS_ENABLED
<<<<<<< HEAD
  bulk_scanners += $(flex_scanners)
=======
  scanners_builtin += $(flex_scanners)
>>>>>>> 9bc2926c
endif

if LIGHTGREP_ENABLED
  scanners_builtin += $(lightgrep_scanners)
endif


if RAR_ENABLED
  scanners_builtin += $(RAR_SUPPORT)
endif

bulk_extractor_nomain = \
	bulk_extractor_api.cpp bulk_extractor_api.h \
	base64_forensic.cpp \
	base64_forensic.h \
	bulk_extractor.h \
	dig.cpp \
	dig.h \
	findopts.h \
	image_process.cpp \
	image_process.h \
	phase1.h \
	phase1.cpp \
<<<<<<< HEAD
	threadpool.cpp \
	threadpool.h \
	$(TSK3INCS)  $(BE13_API) $(DFXML_WRITER)

bulk_extractor_SOURCES =    $(bulk_extractor_nomain) $(bulk_scanners) bulk_extractor_scanners.cpp main.cpp

bulk_extractorlib_SOURCES = $(bulk_extractor_nomain) $(bulk_scanners) bulk_extractor_scanners.cpp

bulk_extractor_noscanners_SOURCES = $(bulk_extractor_nomain) bulk_extractor_noscanners.cpp main.cpp

stand_SOURCES = dig.cpp stand.cpp $(TSK3INCS) $(BE13_API) $(DFXML_WRITER)
=======
	threadpool.hpp \
	$(BE13_API_SRC) $(DFXML_WRITER)

bulk_extractor_SOURCES = $(bulk_extractor_nomain) $(scanners_builtin) bulk_extractor_scanners.cpp main.cpp

bulk_extractorlib_SOURCES = $(bulk_extractor_nomain) $(scanners_builtin) bulk_extractor_scanners.cpp

bulk_extractor_noscanners_SOURCES = $(bulk_extractor_nomain) bulk_extractor_noscanners.cpp main.cpp

stand_SOURCES = dig.cpp stand.cpp $(BE13_API_SRC) $(DFXML_WRITER)
>>>>>>> 9bc2926c

lib: libbulkextractor.so

libbulkextractor.so: $(bulk_extractorlib_OBJECTS)
	$(CXX) -shared -fPIC -o $@ $(LDFLAGS) $(bulk_extractorlib_OBJECTS) $(LIBS)

beapi_demo_SOURCES = beapi_demo.cpp
beapi_demo$(EXEEXT): libbulkextractor.so		# needs an up-to-date .so

rd: beapi_demo libbulkextractor.so
	echo run the demo
	./beapi_demo /corp/nps/drives/nps-2010-emails/nps-2010-emails.raw


digtest$(EXEEXT): dig.cpp
	$(CXX) -DSTANDALONE -o digtest$(EXEEXT) -g dig.cpp $(CPPFLAGS) $(CXXFLAGS) -I..

#unitest$(EXEEXT): unicode_escape.cpp
#	$(CXX) -DSTANDALONE -o unitest$(EXEEXT) -g unicode_escape.cpp  $(CPPFLAGS) $(CXXFLAGS) -I..

#
# Rule to compile .flex into a .o
# FreeBSD NOTE: flex does not support -R and -o does not work properly
# | sed "s/static int yy_get_next_buffer/static int XXyy_get_next_buffer/"
#
# 2019-11-09 - updated to remove the word 'register' which is no longer needed

SUFFIXES = .flex
FLEX_CXXFLAGS=-Wno-shadow -Wno-effc++ -Wno-redundant-decls -Wno-missing-noreturn
.flex.o:
	$(LEX) -R -t $<  | sed "s/register //" > `basename $@ .o`.cpp
	$(CXX) $(CPPFLAGS) $(AM_CPPFLAGS) $(CXXFLAGS) $(FLEX_CXXFLAGS) \
		-I${top_srcdir} -I${srcdir} -I.. -I../../_build -c `basename $@ .o`.cpp<|MERGE_RESOLUTION|>--- conflicted
+++ resolved
@@ -1,9 +1,5 @@
 bin_PROGRAMS   = bulk_extractor
-<<<<<<< HEAD
 EXTRA_PROGRAMS = stand bulk_extractorlib beapi_demo bulk_extractor_noscanners jpegdump
-=======
-EXTRA_PROGRAMS = stand bulk_extractorlib beapi_demo bulk_extractor_noscanners
->>>>>>> 9bc2926c
 CLEANFILES     = scan_accts.cpp scan_email.cpp scan_gps.cpp scan_base16.cpp *.d
 
 AM_CPPFLAGS = -I${top_srcdir}/src/be13_api
@@ -19,7 +15,6 @@
 include be13_api/Makefile.defs
 include rar/Makefile.defs
 
-<<<<<<< HEAD
 # This was for building the jpegdump test program
 # Note that we use scan_exif.cpp because we want to compile it with -DDUMPTEST
 JPEGDUMP_OBJECTS = scan_exif.cpp be13_api/sbuf.o be13_api/unicode_escape.o
@@ -38,7 +33,7 @@
 	tsk3/libtsk.h\
 	tsk3/tsk_incs.h\
 	tsk3/vs/tsk_vs.h
-=======
+
 TESTS = be_tests
 check_PROGRAMS = be_tests
 
@@ -47,7 +42,6 @@
 	$(BE13_API_SRC) $(DFXML_WRITER) \
 	base64_forensic.h base64_forensic.cpp \
 	be_tests.cpp threadpool.hpp
->>>>>>> 9bc2926c
 
 # These scanners are based on GNUflex
 flex_scanners = \
@@ -56,10 +50,6 @@
 	scan_base16.flex \
 	scan_email.flex \
 	scan_gps.flex
-<<<<<<< HEAD
-
-=======
->>>>>>> 9bc2926c
 
 # These scanners are based on Lightbox Technology's lightgrep
 lightgrep_scanners = \
@@ -107,11 +97,7 @@
 	scan_zip.cpp
 
 if FLEXSCANNERS_ENABLED
-<<<<<<< HEAD
-  bulk_scanners += $(flex_scanners)
-=======
   scanners_builtin += $(flex_scanners)
->>>>>>> 9bc2926c
 endif
 
 if LIGHTGREP_ENABLED
@@ -135,30 +121,23 @@
 	image_process.h \
 	phase1.h \
 	phase1.cpp \
-<<<<<<< HEAD
 	threadpool.cpp \
 	threadpool.h \
 	$(TSK3INCS)  $(BE13_API) $(DFXML_WRITER)
+	threadpool.hpp \
+	$(BE13_API_SRC) $(DFXML_WRITER)
 
 bulk_extractor_SOURCES =    $(bulk_extractor_nomain) $(bulk_scanners) bulk_extractor_scanners.cpp main.cpp
+bulk_extractor_SOURCES = $(bulk_extractor_nomain) $(scanners_builtin) bulk_extractor_scanners.cpp main.cpp
 
 bulk_extractorlib_SOURCES = $(bulk_extractor_nomain) $(bulk_scanners) bulk_extractor_scanners.cpp
+bulk_extractorlib_SOURCES = $(bulk_extractor_nomain) $(scanners_builtin) bulk_extractor_scanners.cpp
 
+bulk_extractor_noscanners_SOURCES = $(bulk_extractor_nomain) bulk_extractor_noscanners.cpp main.cpp
 bulk_extractor_noscanners_SOURCES = $(bulk_extractor_nomain) bulk_extractor_noscanners.cpp main.cpp
 
 stand_SOURCES = dig.cpp stand.cpp $(TSK3INCS) $(BE13_API) $(DFXML_WRITER)
-=======
-	threadpool.hpp \
-	$(BE13_API_SRC) $(DFXML_WRITER)
-
-bulk_extractor_SOURCES = $(bulk_extractor_nomain) $(scanners_builtin) bulk_extractor_scanners.cpp main.cpp
-
-bulk_extractorlib_SOURCES = $(bulk_extractor_nomain) $(scanners_builtin) bulk_extractor_scanners.cpp
-
-bulk_extractor_noscanners_SOURCES = $(bulk_extractor_nomain) bulk_extractor_noscanners.cpp main.cpp
-
 stand_SOURCES = dig.cpp stand.cpp $(BE13_API_SRC) $(DFXML_WRITER)
->>>>>>> 9bc2926c
 
 lib: libbulkextractor.so
 
