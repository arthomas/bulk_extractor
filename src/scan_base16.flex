--- conflicted
+++ resolved
@@ -35,14 +35,7 @@
 
 void base16_scanner::decode(const sbuf_t &sbuf)
 {
-<<<<<<< HEAD
     auto *dbuf = sbuf_t::sbuf_malloc(sbuf.pos0 + "BASE16", sbuf.pagesize/2+1);
-=======
-    u_char *buf = (u_char *)malloc(sbuf.pagesize/2+1);
-    if (buf==0){
-        throw std::bad_alloc();
-    }
->>>>>>> 844a7e61
 
     size_t p=0;
     /* First get the characters */
@@ -58,36 +51,23 @@
         assert(msb>=0 && msb<16);
         int lsb = base16array[sbuf[i+1]];
         if (lsb==BASE16_IGNORE || lsb==BASE16_INVALID){
-            free(buf);
+            delete dbuf;
             return;       /* If first char is valid hex and second isn't, this isn't hex */
         }
         assert(lsb>=0 && lsb<16);
-<<<<<<< HEAD
         dbuf->wbuf(p++, (msb<<4) | lsb);
-=======
-        buf[p++] = (msb<<4) | lsb;
->>>>>>> 844a7e61
         i+=2;
     }
 
     /* Alert on byte sequences of 48, 128 or 256 bits*/
     if (p==48/8 || p==128/8 || p==256/8){
         hex_recorder.write_buf(sbuf,0,sbuf.bufsize);  /* it validates; write original with context */
-<<<<<<< HEAD
         return;                                       /* Small keys don't get recursively analyzed */
     }
     if (p>opt_min_hex_buf){
         sp.recurse( dbuf );    // recurse; will delete
     } else {
         delete dbuf;           // otherwise we delete
-=======
-        free(buf);
-        return;                                  /* Small keys don't get recursively analyzed */
-    }
-    if (p>opt_min_hex_buf){
-        auto *nsbuf = new sbuf_t(sbuf.pos0 + "BASE16", buf, p, p, 0, false, true, false);
-        sp.recurse(nsbuf);    // recurse, and this will free buf
->>>>>>> 844a7e61
     }
 }
 
