--- conflicted
+++ resolved
@@ -25,22 +25,16 @@
     const class scanner_params &sp;    
     const class recursion_control_block &rcb;
     class feature_recorder *hex_recorder;
-    void  decode(const sbuf_t &osbuf,size_t pos,size_t len);
+    void  decode(const sbuf_t &osbuf);
 };
 #define YY_EXTRA_TYPE base16_scanner *   /* holds our class pointer */
 YY_EXTRA_TYPE yybase16_get_extra (yyscan_t yyscanner );    /* redundent declaration */
 inline class base16_scanner *get_extra(yyscan_t yyscanner) {return yybase16_get_extra(yyscanner);}
 
 
-<<<<<<< HEAD
-void base16_scanner::decode(const sbuf_t &buf)
-=======
-
-
-void base16_scanner::decode(const sbuf_t &osbuf,size_t pos,size_t len)
->>>>>>> 38541581
+void base16_scanner::decode(const sbuf_t &sbuf)
 {
-    managed_malloc<uint8_t>b(sbuf.pagesize/2);
+    managed_malloc<uint8_t>b(sbuf.pagesize/2+1);
     if(b.buf==0) return;
 
     size_t p=0;
@@ -66,11 +60,11 @@
 
     /* Alert on byte sequences of 48, 128 or 256 bits*/
     if(p==48/8 || p==128/8 || p==256/8){
-        hex_recorder->write_buf(osbuf,pos,len);  /* it validates; write original with context */
+        hex_recorder->write_buf(sbuf,0,sbuf.bufsize);  /* it validates; write original with context */
         return;                                  /* Small keys don't get recursively analyzed */
     }
     if(p>opt_min_hex_buf){
-        sbuf_t nsbuf(osbuf.pos0 + pos + rcb.partName,b.buf,p,p,false);
+        sbuf_t nsbuf(sbuf.pos0 + rcb.partName,b.buf,p,p,false);
         (*rcb.callback)(scanner_params(sp,nsbuf)); // recurse
     }
 }
@@ -91,11 +85,7 @@
 
 %%
 
-<<<<<<< HEAD
 [0-9A-F]{2}(([ \x0A]|\x0D\x0A){0,2}[0-9A-F]{2}){5,}     {
-=======
-[0-9A-F]{2}(([ \x0A]|\x0D\x0A){0,2}[0-9A-F]{2}){5,}	{
->>>>>>> 38541581
     /*** WARNING:
      *** DO NOT USE "%option fast" ABOVE.
      *** IT GENERATES ADDRESS SANITIZER ERRORS IN THE LEXER.
@@ -128,21 +118,13 @@
     assert(sp.sp_version==scanner_params::CURRENT_SP_VERSION);      
     if(sp.phase==scanner_params::PHASE_STARTUP){
         assert(sp.info->si_version==scanner_info::CURRENT_SI_VERSION);
-<<<<<<< HEAD
+
         sp.info->name           = "base16";
         sp.info->author         = "Simson L. Garfinkel";
         sp.info->description    = "Base16 (hex) scanner";
         sp.info->scanner_version= "1.0";
         sp.info->feature_names.insert("hex"); // notable hex values
         sp.info->flags          = scanner_info::SCANNER_DISABLED | scanner_info::SCANNER_RECURSE;
-=======
-	sp.info->name		= "base16";
-	sp.info->author		= "Simson L. Garfinkel";
-	sp.info->description	= "Base16 (hex) scanner";
-	sp.info->scanner_version= "1.0";
-	sp.info->feature_names.insert("hex"); // notable hex values
-    sp.info->flags          = scanner_info::SCANNER_DISABLED | scanner_info::SCANNER_RECURSE;
->>>>>>> 38541581
 
         /* Create the base16 array */
         for(int i=0;i<256;i++){
@@ -161,19 +143,12 @@
         yyscan_t scanner;
         yybase16_lex_init(&scanner);
 
-<<<<<<< HEAD
         {
                 base16_scanner lexer(sp,rcb);
                 yybase16_set_extra(&lexer,scanner);
                 yybase16_lex(scanner);
         }
-=======
-	{
-		base16_scanner lexer(sp,rcb);
-		yybase16_set_extra(&lexer,scanner);
-		yybase16_lex(scanner);
-	}
->>>>>>> 38541581
+
 
         yybase16_lex_destroy(scanner);
     }
