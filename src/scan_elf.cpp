/*
 * /usr/include/elf.h from archlinux.org June 2012
 *
 * data structures modified from GNU C Library which is released under
 * LGPL 2.1 license
 */

#include "config.h"

#include "be13_api/scanner_params.h"

/* tunable constants */
u_int sht_null_counter_max = 10;
u_int slt_max_name_size = 65535;

/* constants from the ELF specification */



#define EI_CLASS    4
#define EI_DATA     5
#define EI_VERSION  6
#define EI_OSABI	7		/* OS ABI identification */
#define EI_ABIVERSION	8		/* ABI version */

#define ELFCLASS32   1
#define ELFCLASS64   2

#define ELFDATA2LSB	1		/* 2's complement, little endian */
#define ELFDATA2MSB	2		/* 2's complement, big endian */

#define ELFOSABI_NONE		0	/* UNIX System V ABI */
#define ELFOSABI_SYSV		0	/* Alias.  */
#define ELFOSABI_HPUX		1	/* HP-UX */
#define ELFOSABI_NETBSD		2	/* NetBSD.  */
#define ELFOSABI_GNU		3	/* Object uses GNU ELF extensions.  */
#define ELFOSABI_LINUX		ELFOSABI_GNU /* Compatibility alias.  */
#define ELFOSABI_SOLARIS	6	/* Sun Solaris.  */
#define ELFOSABI_AIX		7	/* IBM AIX.  */
#define ELFOSABI_IRIX		8	/* SGI Irix.  */
#define ELFOSABI_FREEBSD	9	/* FreeBSD.  */
#define ELFOSABI_TRU64		10	/* Compaq TRU64 UNIX.  */
#define ELFOSABI_MODESTO	11	/* Novell Modesto.  */
#define ELFOSABI_OPENBSD	12	/* OpenBSD.  */
#define ELFOSABI_ARM_AEABI	64	/* ARM EABI */
#define ELFOSABI_ARM		97	/* ARM */
#define ELFOSABI_STANDALONE	255	/* Standalone (embedded) application */

/* Legal values for e_type (object file type).  */
#define ET_NONE		0		/* No file type */
#define ET_REL		1		/* Relocatable file */
#define ET_EXEC		2		/* Executable file */
#define ET_DYN		3		/* Shared object file */
#define ET_CORE		4		/* Core file */
#define	ET_NUM		5		/* Number of defined types */
#define ET_LOOS		0xfe00		/* OS-specific range start */
#define ET_HIOS		0xfeff		/* OS-specific range end */
#define ET_LOPROC	0xff00		/* Processor-specific range start */
#define ET_HIPROC	0xffff		/* Processor-specific range end */


/* Legal values for sh_type (section type).  */
#define SHT_NULL	  0		/* Section header table entry unused */
#define SHT_PROGBITS	  1		/* Program data */
#define SHT_SYMTAB	  2		/* Symbol table */
#define SHT_STRTAB	  3		/* String table */
#define SHT_RELA	  4		/* Relocation entries with addends */
#define SHT_HASH	  5		/* Symbol hash table */
#define SHT_DYNAMIC	  6		/* Dynamic linking information */
#define SHT_NOTE	  7		/* Notes */
#define SHT_NOBITS	  8		/* Program space with no data (bss) */
#define SHT_REL		  9		/* Relocation entries, no addends */
#define SHT_SHLIB	  10		/* Reserved */
#define SHT_DYNSYM	  11		/* Dynamic linker symbol table */
#define SHT_INIT_ARRAY	  14		/* Array of constructors */
#define SHT_FINI_ARRAY	  15		/* Array of destructors */
#define SHT_PREINIT_ARRAY 16		/* Array of pre-constructors */
#define SHT_GROUP	  17		/* Section group */
#define SHT_SYMTAB_SHNDX  18		/* Extended section indeces */
#define	SHT_NUM		  19		/* Number of defined types.  */
#define SHT_LOOS	  0x60000000	/* Start OS-specific.  */
#define SHT_GNU_ATTRIBUTES 0x6ffffff5	/* Object attributes.  */
#define SHT_GNU_HASH	  0x6ffffff6	/* GNU-style hash table.  */
#define SHT_GNU_LIBLIST	  0x6ffffff7	/* Prelink library list */
#define SHT_CHECKSUM	  0x6ffffff8	/* Checksum for DSO content.  */
#define SHT_LOSUNW	  0x6ffffffa	/* Sun-specific low bound.  */
#define SHT_SUNW_move	  0x6ffffffa
#define SHT_SUNW_COMDAT   0x6ffffffb
#define SHT_SUNW_syminfo  0x6ffffffc
#define SHT_GNU_verdef	  0x6ffffffd	/* Version definition section.  */
#define SHT_GNU_verneed	  0x6ffffffe	/* Version needs section.  */
#define SHT_GNU_versym	  0x6fffffff	/* Version symbol table.  */
#define SHT_HISUNW	  0x6fffffff	/* Sun-specific high bound.  */
#define SHT_HIOS	  0x6fffffff	/* End OS-specific type */
#define SHT_LOPROC	  0x70000000	/* Start of processor-specific */
#define SHT_HIPROC	  0x7fffffff	/* End of processor-specific */
#define SHT_LOUSER	  0x80000000	/* Start of application-specific */
#define SHT_HIUSER	  0x8fffffff	/* End of application-specific */

const uint32_t SHF_WRITE            = (1 << 0);
const uint32_t SHF_ALLOC            = (1 << 1);
const uint32_t SHF_EXECINSTR        = (1 << 2);
const uint32_t SHF_MERGE            = (1 << 4);
const uint32_t SHF_STRINGS          = (1 << 5);
const uint32_t SHF_INFO_LINK        = (1 << 6);
const uint32_t SHF_LINK_ORDER       = (1 << 7);
const uint32_t SHF_OS_NONCONFORMING = (1 << 8);
const uint32_t SHF_GROUP            = (1 << 9);
const uint32_t SHF_TLS              = (1 << 10);
const uint32_t SHF_MASKOS           = 0x0ff00000;
const uint32_t SHF_MASKPROC         = 0xf0000000;
const uint32_t SHF_ORDERED          = (1 << 30);
const uint32_t SHF_EXCLUDE          = (1 << 31);

#define EM_NONE		 0		/* No machine */
#define EM_M32		 1		/* AT&T WE 32100 */
#define EM_SPARC	 2		/* SUN SPARC */
#define EM_386		 3		/* Intel 80386 */
#define EM_68K		 4		/* Motorola m68k family */
#define EM_88K		 5		/* Motorola m88k family */
#define EM_860		 7		/* Intel 80860 */
#define EM_MIPS		 8		/* MIPS R3000 big-endian */
#define EM_S370		 9		/* IBM System/370 */
#define EM_MIPS_RS3_LE	10		/* MIPS R3000 little-endian */
#define EM_PARISC	15		/* HPPA */
#define EM_VPP500	17		/* Fujitsu VPP500 */
#define EM_SPARC32PLUS	18		/* Sun's "v8plus" */
#define EM_960		19		/* Intel 80960 */
#define EM_PPC		20		/* PowerPC */
#define EM_PPC64	21		/* PowerPC 64-bit */
#define EM_S390		22		/* IBM S390 */
#define EM_V800		36		/* NEC V800 series */
#define EM_FR20		37		/* Fujitsu FR20 */
#define EM_RH32		38		/* TRW RH-32 */
#define EM_RCE		39		/* Motorola RCE */
#define EM_ARM		40		/* ARM */
#define EM_FAKE_ALPHA	41		/* Digital Alpha */
#define EM_SH		42		/* Hitachi SH */
#define EM_SPARCV9	43		/* SPARC v9 64-bit */
#define EM_TRICORE	44		/* Siemens Tricore */
#define EM_ARC		45		/* Argonaut RISC Core */
#define EM_H8_300	46		/* Hitachi H8/300 */
#define EM_H8_300H	47		/* Hitachi H8/300H */
#define EM_H8S		48		/* Hitachi H8S */
#define EM_H8_500	49		/* Hitachi H8/500 */
#define EM_IA_64	50		/* Intel Merced */
#define EM_MIPS_X	51		/* Stanford MIPS-X */
#define EM_COLDFIRE	52		/* Motorola Coldfire */
#define EM_68HC12	53		/* Motorola M68HC12 */
#define EM_MMA		54		/* Fujitsu MMA Multimedia Accelerator*/
#define EM_PCP		55		/* Siemens PCP */
#define EM_NCPU		56		/* Sony nCPU embeeded RISC */
#define EM_NDR1		57		/* Denso NDR1 microprocessor */
#define EM_STARCORE	58		/* Motorola Start*Core processor */
#define EM_ME16		59		/* Toyota ME16 processor */
#define EM_ST100	60		/* STMicroelectronic ST100 processor */
#define EM_TINYJ	61		/* Advanced Logic Corp. Tinyj emb.fam*/
#define EM_X86_64	62		/* AMD x86-64 architecture */
#define EM_PDSP		63		/* Sony DSP Processor */
#define EM_FX66		66		/* Siemens FX66 microcontroller */
#define EM_ST9PLUS	67		/* STMicroelectronics ST9+ 8/16 mc */
#define EM_ST7		68		/* STmicroelectronics ST7 8 bit mc */
#define EM_68HC16	69		/* Motorola MC68HC16 microcontroller */
#define EM_68HC11	70		/* Motorola MC68HC11 microcontroller */
#define EM_68HC08	71		/* Motorola MC68HC08 microcontroller */
#define EM_68HC05	72		/* Motorola MC68HC05 microcontroller */
#define EM_SVX		73		/* Silicon Graphics SVx */
#define EM_ST19		74		/* STMicroelectronics ST19 8 bit mc */
#define EM_VAX		75		/* Digital VAX */
#define EM_CRIS		76		/* Axis Communications 32-bit embedded processor */
#define EM_JAVELIN	77		/* Infineon Technologies 32-bit embedded processor */
#define EM_FIREPATH	78		/* Element 14 64-bit DSP Processor */
#define EM_ZSP		79		/* LSI Logic 16-bit DSP Processor */
#define EM_MMIX		80		/* Donald Knuth's educational 64-bit processor */
#define EM_HUANY	81		/* Harvard University machine-independent object files */
#define EM_PRISM	82		/* SiTera Prism */
#define EM_AVR		83		/* Atmel AVR 8-bit microcontroller */
#define EM_FR30		84		/* Fujitsu FR30 */
#define EM_D10V		85		/* Mitsubishi D10V */
#define EM_D30V		86		/* Mitsubishi D30V */
#define EM_V850		87		/* NEC v850 */
#define EM_M32R		88		/* Mitsubishi M32R */
#define EM_MN10300	89		/* Matsushita MN10300 */
#define EM_MN10200	90		/* Matsushita MN10200 */
#define EM_PJ		91		/* picoJava */
#define EM_OPENRISC	92		/* OpenRISC 32-bit embedded processor */
#define EM_ARC_A5	93		/* ARC Cores Tangent-A5 */
#define EM_XTENSA	94		/* Tensilica Xtensa Architecture */

/* If it is necessary to assign new unofficial EM_* values, please
   pick large random numbers (0x8523, 0xa7f2, etc.) to minimize the
   chances of collision with official or non-GNU unofficial values.  */

#define EM_ALPHA	0x9026


typedef struct
{
  uint8_t	e_ident[16];	/* Magic number and other info */
  uint16_t	e_type;			/* Object file type */
  uint16_t	e_machine;		/* Architecture */
  uint32_t	e_version;		/* Object file version */
  uint32_t	e_entry;		/* Entry point virtual address */
  uint32_t	e_phoff;		/* Program header table file offset */
  uint32_t	e_shoff;		/* Section header table file offset */
  uint32_t	e_flags;		/* Processor-specific flags */
  uint16_t	e_ehsize;		/* ELF header size in bytes */
  uint16_t	e_phentsize;	/* Program header table entry size */
  uint16_t	e_phnum;		/* Program header table entry count */
  uint16_t	e_shentsize;	/* Section header table entry size */
  uint16_t	e_shnum;		/* Section header table entry count */
  uint16_t	e_shstrndx;		/* Section header string table index */
} __attribute__((packed)) Elf32_Ehdr;

typedef struct
{
  unsigned char	e_ident[16];	/* Magic number and other info */
  uint16_t	e_type;			/* Object file type */
  uint16_t	e_machine;		/* Architecture */
  uint32_t	e_version;		/* Object file version */
  uint64_t	e_entry;		/* Entry point virtual address */
  uint64_t	e_phoff;		/* Program header table file offset */
  uint64_t	e_shoff;		/* Section header table file offset */
  uint32_t	e_flags;		/* Processor-specific flags */
  uint16_t	e_ehsize;		/* ELF header size in bytes */
  uint16_t	e_phentsize;		/* Program header table entry size */
  uint16_t	e_phnum;		/* Program header table entry count */
  uint16_t	e_shentsize;		/* Section header table entry size */
  uint16_t	e_shnum;		/* Section header table entry count */
  uint16_t	e_shstrndx;		/* Section header string table index */
} __attribute__((packed)) Elf64_Ehdr;

typedef struct
{
  uint32_t	sh_name;		/* Section name (string tbl index) */
  uint32_t	sh_type;		/* Section type */
  uint32_t	sh_flags;		/* Section flags */
  uint32_t	sh_addr;		/* Section virtual addr at execution */
  uint32_t	sh_offset;		/* Section file offset */
  uint32_t	sh_size;		/* Section size in bytes */
  uint32_t	sh_link;		/* Link to another section */
  uint32_t	sh_info;		/* Additional section information */
  uint32_t	sh_addralign;		/* Section alignment */
  uint32_t	sh_entsize;		/* Entry size if section holds table */
} __attribute__((packed)) Elf32_Shdr;

typedef struct
{
  uint32_t	sh_name;		/* Section name (string tbl index) */
  uint32_t	sh_type;		/* Section type */
  uint64_t	sh_flags;		/* Section flags */
  uint64_t	sh_addr;		/* Section virtual addr at execution */
  uint64_t	sh_offset;		/* Section file offset */
  uint64_t	sh_size;		/* Section size in bytes */
  uint32_t	sh_link;		/* Link to another section */
  uint32_t	sh_info;		/* Additional section information */
  uint64_t	sh_addralign;		/* Section alignment */
  uint64_t	sh_entsize;		/* Entry size if section holds table */
} __attribute__((packed)) Elf64_Shdr;

typedef struct
{
  int32_t d_tag;			/* Dynamic entry type */
  union
    {
      uint32_t d_val;			/* Integer value */
      uint32_t d_ptr;			/* Address value */
    } d_un;
} __attribute__((packed)) Elf32_Dyn;

typedef struct
{
  int64_t d_tag;			/* Dynamic entry type */
  union
    {
      uint64_t d_val;		/* Integer value */
      uint64_t d_ptr;			/* Address value */
    } d_un;
} __attribute__((packed)) Elf64_Dyn;

#define FLAGNAME(STR) {STR,#STR}
struct flagnames_t {
    uint32_t flag;
    const char * name;
};

struct flagnames_t elf_sh_flags[] = {
    FLAGNAME(SHF_WRITE),
    FLAGNAME(SHF_ALLOC),
    FLAGNAME(SHF_EXECINSTR),
    FLAGNAME(SHF_MERGE),
    FLAGNAME(SHF_STRINGS),
    FLAGNAME(SHF_INFO_LINK),
    FLAGNAME(SHF_LINK_ORDER),
    FLAGNAME(SHF_OS_NONCONFORMING),
    FLAGNAME(SHF_GROUP),
    FLAGNAME(SHF_TLS),
    FLAGNAME(SHF_MASKOS),
    FLAGNAME(SHF_MASKPROC),
    FLAGNAME(SHF_ORDERED),
    FLAGNAME(SHF_EXCLUDE),
    {0,0}
};

struct flagnames_t elf_e_osabi[] = {
    FLAGNAME(ELFOSABI_NONE),
    FLAGNAME(ELFOSABI_SYSV),
    FLAGNAME(ELFOSABI_HPUX),
    FLAGNAME(ELFOSABI_NETBSD),
    FLAGNAME(ELFOSABI_GNU),
    FLAGNAME(ELFOSABI_LINUX),
    FLAGNAME(ELFOSABI_SOLARIS),
    FLAGNAME(ELFOSABI_AIX),
    FLAGNAME(ELFOSABI_IRIX),
    FLAGNAME(ELFOSABI_FREEBSD),
    FLAGNAME(ELFOSABI_TRU64),
    FLAGNAME(ELFOSABI_MODESTO),
    FLAGNAME(ELFOSABI_OPENBSD),
    FLAGNAME(ELFOSABI_ARM_AEABI),
    FLAGNAME(ELFOSABI_ARM),
    FLAGNAME(ELFOSABI_STANDALONE),
    {0,0}
};

struct flagnames_t elf_e_type[] = {
    FLAGNAME(ET_NONE),
    FLAGNAME(ET_REL),
    FLAGNAME(ET_EXEC),
    FLAGNAME(ET_DYN),
    FLAGNAME(ET_CORE),
    FLAGNAME(ET_NUM),
    FLAGNAME(ET_LOOS),
    FLAGNAME(ET_HIOS),
    FLAGNAME(ET_LOPROC),
    FLAGNAME(ET_HIPROC),
    {0,0}
};

struct flagnames_t elf_e_machine[] = {
    FLAGNAME(EM_NONE),
    FLAGNAME(EM_M32),
    FLAGNAME(EM_SPARC),
    FLAGNAME(EM_386),
    FLAGNAME(EM_68K),
    FLAGNAME(EM_88K),
    FLAGNAME(EM_860),
    FLAGNAME(EM_MIPS),
    FLAGNAME(EM_S370),
    FLAGNAME(EM_MIPS_RS3_LE),
    FLAGNAME(EM_PARISC),
    FLAGNAME(EM_VPP500),
    FLAGNAME(EM_SPARC32PLUS),
    FLAGNAME(EM_960),
    FLAGNAME(EM_PPC),
    FLAGNAME(EM_PPC64),
    FLAGNAME(EM_S390),
    FLAGNAME(EM_V800),
    FLAGNAME(EM_FR20),
    FLAGNAME(EM_RH32),
    FLAGNAME(EM_RCE),
    FLAGNAME(EM_ARM),
    FLAGNAME(EM_FAKE_ALPHA),
    FLAGNAME(EM_SH),
    FLAGNAME(EM_SPARCV9),
    FLAGNAME(EM_TRICORE),
    FLAGNAME(EM_ARC),
    FLAGNAME(EM_H8_300),
    FLAGNAME(EM_H8_300H),
    FLAGNAME(EM_H8S),
    FLAGNAME(EM_H8_500),
    FLAGNAME(EM_IA_64),
    FLAGNAME(EM_MIPS_X),
    FLAGNAME(EM_COLDFIRE),
    FLAGNAME(EM_68HC12),
    FLAGNAME(EM_MMA),
    FLAGNAME(EM_PCP),
    FLAGNAME(EM_NCPU),
    FLAGNAME(EM_NDR1),
    FLAGNAME(EM_STARCORE),
    FLAGNAME(EM_ME16),
    FLAGNAME(EM_ST100),
    FLAGNAME(EM_TINYJ),
    FLAGNAME(EM_X86_64),
    FLAGNAME(EM_PDSP),
    FLAGNAME(EM_FX66),
    FLAGNAME(EM_ST9PLUS),
    FLAGNAME(EM_ST7),
    FLAGNAME(EM_68HC16),
    FLAGNAME(EM_68HC11),
    FLAGNAME(EM_68HC08),
    FLAGNAME(EM_68HC05),
    FLAGNAME(EM_SVX),
    FLAGNAME(EM_ST19),
    FLAGNAME(EM_VAX),
    FLAGNAME(EM_CRIS),
    FLAGNAME(EM_JAVELIN),
    FLAGNAME(EM_FIREPATH),
    FLAGNAME(EM_ZSP),
    FLAGNAME(EM_MMIX),
    FLAGNAME(EM_HUANY),
    FLAGNAME(EM_PRISM),
    FLAGNAME(EM_AVR),
    FLAGNAME(EM_FR30),
    FLAGNAME(EM_D10V),
    FLAGNAME(EM_D30V),
    FLAGNAME(EM_V850),
    FLAGNAME(EM_M32R),
    FLAGNAME(EM_MN10300),
    FLAGNAME(EM_MN10200),
    FLAGNAME(EM_PJ),
    FLAGNAME(EM_OPENRISC),
    FLAGNAME(EM_ARC_A5),
    FLAGNAME(EM_XTENSA),
    {0,0}
};

struct flagnames_t elf_sh_type[] = {
    FLAGNAME(SHT_NULL),
    FLAGNAME(SHT_PROGBITS),
    FLAGNAME(SHT_SYMTAB),
    FLAGNAME(SHT_STRTAB),
    FLAGNAME(SHT_RELA),
    FLAGNAME(SHT_HASH),
    FLAGNAME(SHT_DYNAMIC),
    FLAGNAME(SHT_NOTE),
    FLAGNAME(SHT_NOBITS),
    FLAGNAME(SHT_REL),
    FLAGNAME(SHT_SHLIB),
    FLAGNAME(SHT_DYNSYM),
    FLAGNAME(SHT_INIT_ARRAY),
    FLAGNAME(SHT_FINI_ARRAY),
    FLAGNAME(SHT_PREINIT_ARRAY),
    FLAGNAME(SHT_GROUP),
    FLAGNAME(SHT_SYMTAB_SHNDX),
    FLAGNAME(SHT_NUM),
    FLAGNAME(SHT_LOOS),
    FLAGNAME(SHT_GNU_ATTRIBUTES),
    FLAGNAME(SHT_GNU_HASH),
    FLAGNAME(SHT_GNU_LIBLIST),
    FLAGNAME(SHT_CHECKSUM),
    FLAGNAME(SHT_LOSUNW),
    FLAGNAME(SHT_SUNW_COMDAT),
    FLAGNAME(SHT_SUNW_syminfo),
    FLAGNAME(SHT_GNU_verdef),
    FLAGNAME(SHT_GNU_verneed),
    FLAGNAME(SHT_GNU_versym),
    FLAGNAME(SHT_LOPROC),
    FLAGNAME(SHT_HIPROC),
    FLAGNAME(SHT_LOUSER),
    FLAGNAME(SHT_HIUSER),
    {0,0}
};

static void decode_flags (std::stringstream &xml,
                          const std::string &sectionName,
                          const struct flagnames_t flagnames[],
                          const uint32_t flags)
{
    xml << "<" << sectionName << ">";
    for (size_t i = 0; flagnames[i].name; i++) {
        if (flags & flagnames[i].flag) xml << "<" << flagnames[i].name << " />";
    }
    xml << "</" << sectionName << ">";
}

static std::string match_switch_case (const struct flagnames_t flagnames[],
                                      const uint32_t needle)
{
    for (int i = 0; flagnames[i].name; i++) {
        if (needle == flagnames[i].flag) return flagnames[i].name;
    }
    return std::string("");
}

std::string getAsciiString (const sbuf_t & sbuf, size_t offset)
{
    std::string str;

    while (sbuf[offset] != '\0') {
        if (sbuf[offset] & 0x80) return "";
        str += sbuf[offset++];
    }

    return str;
}


std::string scan_elf32_dynamic_needed (const sbuf_t & data, const Elf32_Shdr * shdr)
{
    const int32_t DT_STRTAB = 5;
    const int32_t DT_NEEDED = 1;

    const Elf32_Ehdr * ehdr = data.get_struct_ptr<Elf32_Ehdr>(0);

    // we must first find the string table for the dynamics
    uint32_t dyn_strtab_addr = 0;

    for (uint32_t i = 0; i < shdr->sh_size / shdr->sh_entsize; i++) {
        size_t dyn_offset = shdr->sh_offset + (shdr->sh_entsize * i);
        const Elf32_Dyn * dyn = data.get_struct_ptr<Elf32_Dyn>(dyn_offset);
        if (dyn == 0) break;

        if (dyn->d_tag == DT_STRTAB) {
            dyn_strtab_addr = dyn->d_un.d_ptr;
            break;
        }
    }

    if (dyn_strtab_addr == 0) return "";

    const Elf32_Shdr * dyn_strtab = 0;
    // we get an address, so we now must find the section which falls under this address
    for (int i = 0; i < ehdr->e_shnum; i++) {
        size_t shdr_tmp_offset = ehdr->e_shoff + (ehdr->e_shentsize * i);
        const Elf32_Shdr *shdr_tmp = data.get_struct_ptr<Elf32_Shdr>(shdr_tmp_offset);
        if (shdr_tmp == 0) break;

        if ((shdr_tmp->sh_addr <= dyn_strtab_addr) && (shdr_tmp->sh_addr + shdr_tmp->sh_size > dyn_strtab_addr)) {
            dyn_strtab = shdr_tmp;
            break;
        }
    }

    if (dyn_strtab == 0) return "";

    // we can now loop through the dynamic entries, pull out the entires corresponding to
    // required shared objects, and add their string table entries
    std::string shared_objects;
    for (uint32_t i = 0; i < shdr->sh_size / shdr->sh_entsize; i++) {
        size_t dyn_offset = shdr->sh_offset + (shdr->sh_entsize * i);
        const Elf32_Dyn * dyn = data.get_struct_ptr<Elf32_Dyn>(dyn_offset);
        if (dyn == 0) break;

        if (dyn->d_tag == DT_NEEDED) {
            shared_objects += "<so>"
                              + getAsciiString(data, dyn_strtab->sh_offset + dyn->d_un.d_val)
                              + "</so>";
        }

    }

    return shared_objects;
}


std::string scan_elf64_dynamic_needed (const sbuf_t & data, const Elf64_Shdr * shdr)
{
    const int32_t DT_STRTAB = 5;
    const int32_t DT_NEEDED = 1;


    // we must first find the string table for the dynamics
    uint32_t dyn_strtab_addr = 0;

    for (uint32_t i = 0; i < shdr->sh_size / shdr->sh_entsize; i++) {
        size_t dyn_offset = shdr->sh_offset + (shdr->sh_entsize * i);
        const Elf64_Dyn * dyn = data.get_struct_ptr<Elf64_Dyn>(dyn_offset);
        if (dyn == 0) break;

        if (dyn->d_tag == DT_STRTAB) {
            dyn_strtab_addr = dyn->d_un.d_ptr;
            break;
        }
    }

    if (dyn_strtab_addr == 0) return "";

    const Elf64_Ehdr * ehdr = data.get_struct_ptr<Elf64_Ehdr>(0);
    const Elf64_Shdr * dyn_strtab = 0;
    // we get an address, so we now must find the section which falls under this address
    for (int i = 0; i < ehdr->e_shnum; i++) {
        size_t shdr_tmp_offset = ehdr->e_shoff + (ehdr->e_shentsize * i);
        const Elf64_Shdr *shdr_tmp = data.get_struct_ptr<Elf64_Shdr>(shdr_tmp_offset);
        if (shdr_tmp == 0) break;

        if ((shdr_tmp->sh_addr <= dyn_strtab_addr) && (shdr_tmp->sh_addr + shdr_tmp->sh_size > dyn_strtab_addr)) {
            dyn_strtab = shdr_tmp;
            break;
        }
    }

    if (dyn_strtab == 0) return "";

    // we can now loop through the dynamic entries, pull out the entires corresponding to
    // required shared objects, and add their string table entries
    std::string shared_objects;
    for (uint32_t i = 0; i < shdr->sh_size / shdr->sh_entsize; i++) {
        size_t dyn_offset = shdr->sh_offset + (shdr->sh_entsize * i);
        const Elf64_Dyn * dyn = data.get_struct_ptr<Elf64_Dyn>(dyn_offset);
        if (dyn == 0) break;

        if (dyn->d_tag == DT_NEEDED) {
            shared_objects += "<so>"
                              + getAsciiString(data, dyn_strtab->sh_offset + dyn->d_un.d_val)
                              + "</so>";
        }

    }

    return shared_objects;
}


// function begins with 32 bits of confidence
// So look for excuses to throw out the ELF
std::string scan_elf_verify (const sbuf_t & data)
{
    std::stringstream xml;
    std::stringstream so_xml;		// collect shared object names
    u_int sht_null_count=0;


    xml << "<ELF";

    if      (data[EI_CLASS] == ELFCLASS32) xml << " class=\"ELFCLASS32\"";
    else if (data[EI_CLASS] == ELFCLASS64) xml << " class=\"ELFCLASS64\"";
    else return "";

    if      (data[EI_DATA] == ELFDATA2LSB) xml << " data=\"ELFDATA2LSB\"";
    else if (data[EI_DATA] == ELFDATA2MSB) xml << " data=\"ELFDATA2MSB\"";
    else return "";

    xml << " osabi=\"" << match_switch_case(elf_e_osabi, data[EI_OSABI]) << "\"";
    xml << " abiversion=\"" << (int) data[EI_ABIVERSION] << "\" >";

    if (data[EI_CLASS] == ELFCLASS32) {
        const Elf32_Ehdr * ehdr = data.get_struct_ptr<Elf32_Ehdr>(0);

        if (ehdr == 0) return "";
        if (ehdr->e_phentsize & 1) return "";
        if (ehdr->e_shentsize & 1) return "";
        if (ehdr->e_shstrndx > ehdr->e_shnum) return "";

        std::string type = match_switch_case(elf_e_type, ehdr->e_type);
        if (type == "") return "";

        std::string machine = match_switch_case(elf_e_machine, ehdr->e_machine);
        if (machine == "") return "";

	// Sanity checks
	if(ehdr->e_ehsize < sizeof(*ehdr)) return ""; // header is smaller than the header?


        xml << "<ehdr";

        xml << " type=\""      << type              << "\"";
        xml << " machine=\""   << machine           << "\"";
        xml << " version=\""   << ehdr->e_version   << "\"";
        xml << " entry=\""     << ehdr->e_entry     << "\"";
        xml << " phoff=\""     << ehdr->e_phoff     << "\"";
        xml << " shoff=\""     << ehdr->e_shoff     << "\"";
        xml << " flags=\""     << ehdr->e_flags     << "\"";
        xml << " ehsize=\""    << ehdr->e_ehsize    << "\"";
        xml << " phentsize=\"" << ehdr->e_phentsize << "\"";
        xml << " phnum=\""     << ehdr->e_phnum     << "\"";
        xml << " shentsize=\"" << ehdr->e_shentsize << "\"";
        xml << " shnum=\""     << ehdr->e_shnum     << "\"";
        xml << " shstrndx=\""  << ehdr->e_shstrndx  << "\"";
        xml << " />";

        xml << "<sections>";

        size_t shstr_offset = ehdr->e_shoff + (ehdr->e_shentsize * ehdr->e_shstrndx);
        const Elf32_Shdr * shstr = data.get_struct_ptr<Elf32_Shdr>(shstr_offset);

        for (int si = 0; si < ehdr->e_shnum; si++) {
            size_t shdr_offset = ehdr->e_shoff + (ehdr->e_shentsize * si);
            const Elf32_Shdr * shdr = data.get_struct_ptr<Elf32_Shdr>(shdr_offset);
            if (shdr == 0) break;

	    /* Sanity check */
	    if (shdr->sh_type == SHT_NULL && ++sht_null_count > sht_null_counter_max) return "";

            xml << "<section";

            if (shdr->sh_type == SHT_DYNAMIC) {
                // well-formed elf binaries will have entsize set to SOMETHING
                // (probably 8)

		if (shdr->sh_size == 0) return "";
                if (shdr->sh_entsize == 0) return "";
                so_xml << scan_elf32_dynamic_needed(data, shdr);
            }

            if (shstr != 0){
		std::string name = getAsciiString(data, shstr->sh_offset + shdr->sh_name);
		if(name.size()>slt_max_name_size) return ""; // sanity check
		xml << " name=\"" << name << "\"";
	    }
            xml << " type=\""      << match_switch_case(elf_sh_type, shdr->sh_type) << "\"";
            xml << " addr=\"0x"    << std::hex << shdr->sh_addr << "\"";
            xml << " offset=\""    << shdr->sh_offset           << "\"";
            xml << " size=\""      << shdr->sh_size             << "\"";
            xml << " link=\""      << shdr->sh_link             << "\"";
            xml << " info=\""      << shdr->sh_info             << "\"";
            xml << " addralign=\"" << shdr->sh_addralign        << "\"";
            xml << " shentsize=\"" << shdr->sh_entsize          << "\"";
            xml << ">";

            decode_flags(xml, "flags", elf_sh_flags, shdr->sh_flags);

            xml << "</section>";
        }
        xml << "</sections>";

    }
    else if (data[EI_CLASS] == ELFCLASS64) {
        const Elf64_Ehdr * ehdr = data.get_struct_ptr<Elf64_Ehdr>(0);

        if (ehdr == 0) return "";
        if (ehdr->e_phentsize & 1) return "";
        if (ehdr->e_shentsize & 1) return "";
        if (ehdr->e_shstrndx > ehdr->e_shnum) return "";

        std::string type = match_switch_case(elf_e_type, ehdr->e_type);
        if (type == "") return "";

        std::string machine = match_switch_case(elf_e_machine, ehdr->e_machine);
        if (machine == "") return "";

	// Sanity checks
	if(ehdr->e_ehsize < sizeof(*ehdr)) return ""; // header is smaller than the header?


        xml << "<ehdr";

        xml << " type=\""      << type              << "\"";
        xml << " machine=\""   << machine           << "\"";
        xml << " version=\""   << ehdr->e_version   << "\"";
        xml << " entry=\""     << ehdr->e_entry     << "\"";
        xml << " phoff=\""     << ehdr->e_phoff     << "\"";
        xml << " shoff=\""     << ehdr->e_shoff     << "\"";
        xml << " flags=\""     << ehdr->e_flags     << "\"";
        xml << " ehsize=\""    << ehdr->e_ehsize    << "\"";
        xml << " phentsize=\"" << ehdr->e_phentsize << "\"";
        xml << " phnum=\""     << ehdr->e_phnum     << "\"";
        xml << " shentsize=\"" << ehdr->e_shentsize << "\"";
        xml << " shnum=\""     << ehdr->e_shnum     << "\"";
        xml << " shstrndx=\""  << ehdr->e_shstrndx  << "\"";
        xml << " />";

        xml << "<sections>";

        size_t shstr_offset = ehdr->e_shoff + (ehdr->e_shentsize * ehdr->e_shstrndx);
        const Elf64_Shdr * shstr = data.get_struct_ptr<Elf64_Shdr>(shstr_offset);

        for (int si = 0; si < ehdr->e_shnum; si++) {
            size_t shdr_offset = ehdr->e_shoff + (ehdr->e_shentsize * si);
            const Elf64_Shdr * shdr = data.get_struct_ptr<Elf64_Shdr>(shdr_offset);
            if (shdr == 0) break;

	    /* Sanity check */
	    if (shdr->sh_type == SHT_NULL && ++sht_null_count > sht_null_counter_max) return "";

            xml << "<section";


            if (shdr->sh_type == SHT_DYNAMIC) {
                // well-formed elf binaries will have entsize set to SOMETHING
                // (probably 8)
		if (shdr->sh_size == 0) return "";
                if (shdr->sh_entsize == 0) return "";
                so_xml << scan_elf64_dynamic_needed(data, shdr);
            }

            if (shstr != 0){
		std::string name = getAsciiString(data, shstr->sh_offset + shdr->sh_name);
		if(name.size()>slt_max_name_size) return ""; // sanity check
		xml << " name=\"" << name << "\"";
	    }
            xml << " type=\""      << match_switch_case(elf_sh_type, shdr->sh_type) << "\"";
            xml << " addr=\"0x"    << std::hex << shdr->sh_addr << "\"";
            xml << " offset=\""    << shdr->sh_offset           << "\"";
            xml << " size=\""      << shdr->sh_size             << "\"";
            xml << " link=\""      << shdr->sh_link             << "\"";
            xml << " info=\""      << shdr->sh_info             << "\"";
            xml << " addralign=\"" << shdr->sh_addralign        << "\"";
            xml << " shentsize=\"" << shdr->sh_entsize          << "\"";
            xml << ">";

            decode_flags(xml, "flags", elf_sh_flags, shdr->sh_flags);

            xml << "</section>";
        }
        xml << "</sections>";
    }

    xml << "<shared_objects>" << so_xml.str() << "</shared_objects>";
    xml << "</ELF>";
    return xml.str();
}

extern "C"
void scan_elf (scanner_params &sp)
{
    sp.check_version();

    if (sp.phase == scanner_params::PHASE_INIT){
<<<<<<< HEAD
        sp.info.set_name("elf");
=======
        sp.info->set_name("elf");
>>>>>>> df15ec8e
	sp.info->author          = "Alex Eubanks";
        sp.info->scanner_version = "1.1";
        sp.info->feature_defs.push_back( feature_recorder_def("elf") );
        return;
    }
    if ( sp.phase == scanner_params::PHASE_SCAN){

	auto &f = sp.named_feature_recorder("elf");
        auto &sbuf = *(sp.sbuf);

	for (size_t pos = 0; pos < sbuf.bufsize; pos++) {
	    // Look for the magic number
	    // If we find it, make an sbuf and analyze...
	    if ( (sbuf[pos+0] == 0x7f)
		 && (sbuf[pos+1] == 'E')
		 && (sbuf[pos+2] == 'L')
		 && (sbuf[pos+3] == 'F')) {

		const sbuf_t data = sbuf.slice(pos);
                std::string xml = scan_elf_verify(data);
		if (xml != "") {
                    sbuf_t hdata(data,0,4096);
		    f.write(data.pos0, hdata.hash(), xml);
		}
	    }
	}
    }
}<|MERGE_RESOLUTION|>--- conflicted
+++ resolved
@@ -796,11 +796,7 @@
     sp.check_version();
 
     if (sp.phase == scanner_params::PHASE_INIT){
-<<<<<<< HEAD
-        sp.info.set_name("elf");
-=======
         sp.info->set_name("elf");
->>>>>>> df15ec8e
 	sp.info->author          = "Alex Eubanks";
         sp.info->scanner_version = "1.1";
         sp.info->feature_defs.push_back( feature_recorder_def("elf") );
