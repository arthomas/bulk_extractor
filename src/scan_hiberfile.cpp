
#include <stdlib.h>
#include <string.h>

#include "config.h"

#include "be13_api/scanner_params.h"

#include "image_process.h"
#include "pyxpress.h"

#define SCANNER_NAME "HIBERFILE"


#define ZLIB_CONST
#ifdef HAVE_DIAGNOSTIC_UNDEF
#  pragma GCC diagnostic ignored "-Wundef"
#endif
#ifdef HAVE_DIAGNOSTIC_CAST_QUAL
#  pragma GCC diagnostic ignored "-Wcast-qual"
#endif
#include <zlib.h>

#include <iostream>
#include <iomanip>
#include <cassert>

static const uint32_t windows_page_size = 4096;
static const uint32_t min_uncompr_size = 4096; // allow at least this much when uncompressing

/**
 * scan_hiberfile:
 * Look for elements of the hibernation file and decompress them.
 */

extern "C"
void scan_hiberfile(scanner_params &sp)
{
    sp.check_version();
    if (sp.phase==scanner_params::PHASE_INIT){
        sp.info = new scanner_params::scanner_info( scan_hiberfile, "hiberfile" );
        sp.info->author         = "Simson Garfinkel and Matthieu Suiche";
        sp.info->description    = "Scans for Microsoft-XPress compressed data";
        sp.info->scanner_version= "1.0";
	return; /* no features */
    }
    if (sp.phase==scanner_params::PHASE_SHUTDOWN) return;
    if (sp.phase==scanner_params::PHASE_SCAN){

	/* Do not scan for hibernation decompression if we are already
	 * inside a hibernation file decompression.
	 * Right now this is a hack; it should be done by the system with some kind of flag.
	 */
	const sbuf_t &sbuf = *(sp.sbuf);
	const pos0_t &pos0 = sbuf.pos0;

	if (pos0.path.find( SCANNER_NAME )!=std::string::npos){ // don't do recursively
	    return;
	}


	for (size_t pos = 0 ; pos < sbuf.bufsize; pos++) {

	    /**
	     * http://www.pyflag.net/pyflag/src/lib/pyxpress.c
             * Decompress each block separetly
	     */
<<<<<<< HEAD
	    if(sbuf[pos+0]==0x81 && sbuf[pos+1]==0x81 && sbuf[pos+2]==0x78 && sbuf[pos+3]==0x70 &&
	       sbuf[pos+4]==0x72 && sbuf[pos+5]==0x65 && sbuf[pos+6]==0x73 && sbuf[pos+7]==0x73){

                u_int compressed_length = (   (sbuf[pos+8]
                                            + (sbuf[pos+9]<<8)
                                            + (sbuf[pos+10] << 16)
                                            + (sbuf[pos+11]<<24)) >> 10) + 1; // ref: Hibr2bin/MemoryBlocks.cpp

                compressed_length = (compressed_length + 7) & ~7; // ref: Hibr2bin/MemoryBlocks.cpp
		const u_char *compressed_buf = sbuf.get_buf() + pos + 32;		 // "the header contains 32 bytes"
		u_int  remaining_size = sbuf.bufsize - (pos+32); // up to the end of the buffer
		size_t compr_size = compressed_length < remaining_size ? compressed_length : remaining_size;
		size_t max_uncompr_size_ = compr_size * 10; // hope that's good enough
		if (max_uncompr_size_ < min_uncompr_size) {
                    max_uncompr_size_ = min_uncompr_size; // it should at least be this large!
                }

                u_char *decomp      = reinterpret_cast<u_char *>(malloc(max_uncompr_size_));
		int decompress_size = Xpress_Decompress(compressed_buf, compr_size, decomp, max_uncompr_size_);

                if (decompress_size<=0) {
                    free(decomp);
                    return;
                }
                decomp = reinterpret_cast<u_char *>(realloc(decomp, decompress_size));
                /* decomp is a buffer that may extend over multiple pages.
                 * Unfortunately the pages are not logically connected, because they are physical memory, and it is
                 * highly unlikely that adjacent logical pages will have adjacent physical pages. Therefore we now
                 * break up this buffer into 4096 byte chunks and process each individually.
                 * This prevents scanners like the JPEG carver from inadvertantly reassembling objects that make no semantic sense.
                 * However, we need to copy the data into each one (a copy!) because they may be processed asynchronously.
                 */
                pos0_t decomp_start = sbuf.pos0 + pos + "HIBERFILE";
                for(size_t start = 0; start < decompress_size; start += windows_page_size){
                    size_t len = start+windows_page_size < decompress_size ? windows_page_size : decompress_size - start;
                    auto *dbuf = sbuf_t::sbuf_malloc(decomp_start + start, len);
                    memcpy(decomp_start + start, dbuf.malloc_buf(), len); // ick
                    sp.recurse(dbuf);
=======
	    if (cc[0]==0x81 && cc[1]==0x81 && cc[2]==0x78 && cc[3]==0x70 &&
	       cc[4]==0x72 && cc[5]==0x65 && cc[6]==0x73 && cc[7]==0x73){

        //u_int compressed_length = (((cc[9]<<8) + (cc[10] << 16) + (cc[11]<<24)) >> 10) + 1;
        u_int compressed_length = ((cc[8] + (cc[9]<<8) + (cc[10] << 16) + (cc[11]<<24)) >> 10) + 1; // ref: Hibr2bin/MemoryBlocks.cpp
        compressed_length = (compressed_length + 7) & ~7; // ref: Hibr2bin/MemoryBlocks.cpp
		const u_char *compressed_buf = cc+32;		 // "the header contains 32 bytes"
		u_int  remaining_size = sbuf.bufsize - (compressed_buf-sbuf.buf); // up to the end of the buffer
		size_t compr_size = compressed_length < remaining_size ? compressed_length : remaining_size;
		size_t max_uncompr_size_ = compr_size * 10; // hope that's good enough
		if (max_uncompr_size_<min_uncompr_size){
                    max_uncompr_size_=min_uncompr_size; // it should at least be this large!
                }

		u_char *decomp      = (u_char *)malloc(max_uncompr_size_);
		int decompress_size = Xpress_Decompress(compressed_buf,compr_size, decomp, max_uncompr_size_);

		if (decompress_size>0){
		    const ssize_t pos = cc-sbuf.buf;
		    const pos0_t pos0_hiber = (pos0 + pos) + SCANNER_NAME;
		    const sbuf_t sbuf_decomp(pos0_hiber, decomp, decompress_size, decompress_size, 0, false, true, false);

                    /* sbuf_new is an sbuf that may extend over multiple pages.
                     * Unfortunately the pages are not logically connected, because they are physical memory, and it is
                     * highly unlikely that adjacent logical pages will have adjacent physical pages. Therefore we now
                     * break up this sbuf into 4096 byte chunks and process each individually. This prevents scanners like the JPEG carver
                     * from inadvertantly reassembling objects that make no semantic sense.
                     *
                     * Because the callbacks can be asynchronus, and must be able to free the sbuf, we have to copy
                     * the data out of each sbuf.
                     *
                     * Perhaps .malloc() should be a method for sbuf.
                     */
                    for (size_t start = 0; start < sbuf_decomp.bufsize; start += windows_page_size){
                        sbuf_t *sbuf2 = sbuf_decomp.sbuf_malloc(start, windows_page_size);
                        sp.recurse(sbuf2);
                    }
>>>>>>> 844a7e61
		}
	    }
	}
    }
}<|MERGE_RESOLUTION|>--- conflicted
+++ resolved
@@ -65,7 +65,6 @@
 	     * http://www.pyflag.net/pyflag/src/lib/pyxpress.c
              * Decompress each block separetly
 	     */
-<<<<<<< HEAD
 	    if(sbuf[pos+0]==0x81 && sbuf[pos+1]==0x81 && sbuf[pos+2]==0x78 && sbuf[pos+3]==0x70 &&
 	       sbuf[pos+4]==0x72 && sbuf[pos+5]==0x65 && sbuf[pos+6]==0x73 && sbuf[pos+7]==0x73){
 
@@ -104,45 +103,6 @@
                     auto *dbuf = sbuf_t::sbuf_malloc(decomp_start + start, len);
                     memcpy(decomp_start + start, dbuf.malloc_buf(), len); // ick
                     sp.recurse(dbuf);
-=======
-	    if (cc[0]==0x81 && cc[1]==0x81 && cc[2]==0x78 && cc[3]==0x70 &&
-	       cc[4]==0x72 && cc[5]==0x65 && cc[6]==0x73 && cc[7]==0x73){
-
-        //u_int compressed_length = (((cc[9]<<8) + (cc[10] << 16) + (cc[11]<<24)) >> 10) + 1;
-        u_int compressed_length = ((cc[8] + (cc[9]<<8) + (cc[10] << 16) + (cc[11]<<24)) >> 10) + 1; // ref: Hibr2bin/MemoryBlocks.cpp
-        compressed_length = (compressed_length + 7) & ~7; // ref: Hibr2bin/MemoryBlocks.cpp
-		const u_char *compressed_buf = cc+32;		 // "the header contains 32 bytes"
-		u_int  remaining_size = sbuf.bufsize - (compressed_buf-sbuf.buf); // up to the end of the buffer
-		size_t compr_size = compressed_length < remaining_size ? compressed_length : remaining_size;
-		size_t max_uncompr_size_ = compr_size * 10; // hope that's good enough
-		if (max_uncompr_size_<min_uncompr_size){
-                    max_uncompr_size_=min_uncompr_size; // it should at least be this large!
-                }
-
-		u_char *decomp      = (u_char *)malloc(max_uncompr_size_);
-		int decompress_size = Xpress_Decompress(compressed_buf,compr_size, decomp, max_uncompr_size_);
-
-		if (decompress_size>0){
-		    const ssize_t pos = cc-sbuf.buf;
-		    const pos0_t pos0_hiber = (pos0 + pos) + SCANNER_NAME;
-		    const sbuf_t sbuf_decomp(pos0_hiber, decomp, decompress_size, decompress_size, 0, false, true, false);
-
-                    /* sbuf_new is an sbuf that may extend over multiple pages.
-                     * Unfortunately the pages are not logically connected, because they are physical memory, and it is
-                     * highly unlikely that adjacent logical pages will have adjacent physical pages. Therefore we now
-                     * break up this sbuf into 4096 byte chunks and process each individually. This prevents scanners like the JPEG carver
-                     * from inadvertantly reassembling objects that make no semantic sense.
-                     *
-                     * Because the callbacks can be asynchronus, and must be able to free the sbuf, we have to copy
-                     * the data out of each sbuf.
-                     *
-                     * Perhaps .malloc() should be a method for sbuf.
-                     */
-                    for (size_t start = 0; start < sbuf_decomp.bufsize; start += windows_page_size){
-                        sbuf_t *sbuf2 = sbuf_decomp.sbuf_malloc(start, windows_page_size);
-                        sp.recurse(sbuf2);
-                    }
->>>>>>> 844a7e61
 		}
 	    }
 	}
