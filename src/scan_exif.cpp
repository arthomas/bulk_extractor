/**
 * scan_exif: - custom exif scanner for identifying specific features for bulk_extractor.
 * Also includes JPEG carver
 *
 * Revision history:
 * 2013-jul    slg - added JPEG carving.
 * 2011-dec-12 bda - Ported from file scan_exif.cpp.
 */

#include <cstdlib>
#include <cstring>
#include <cstdio>
#include <iostream>
#include <iomanip>
#include <cassert>
#include <algorithm>

#include "config.h"

#include "scan_exif.h"
#include "be13_api/scanner_params.h"
<<<<<<< HEAD
#include "be13_api/utils.h"
=======
#include "be13_api/utils.h"// needs config.h

>>>>>>> 844a7e61
#include "dfxml/src/dfxml_writer.h"

#include "exif_reader.h"
#include "unicode_escape.h"

// these are not tunable

// these are tunable
<<<<<<< HEAD
=======
static int exif_debug=0;
static size_t min_jpeg_size = 1000; // don't carve smaller than this
>>>>>>> 844a7e61

/****************************************************************
 *** formatting code
 ****************************************************************/

/**
 * Used for helping to convert TIFF's GPS format to decimal lat/long
 */
bool exif_debug = false;

static double be_stod(std::string s)
{
    double d=0;
    sscanf(s.c_str(),"%lf",&d);
    return d;
}

static double rational(std::string s)
{
    std::vector<std::string> parts = split(s,'/');
    if (parts.size()!=2) return be_stod(s);	// no slash, so return without
    double top = be_stod(parts[0]);
    double bot = be_stod(parts[1]);
    return bot>0 ? top / bot : top;
}

static std::string fix_gps(std::string s)
{
    std::vector<std::string> parts = split(s,' ');
    if (parts.size()!=3) return s;	// return the original
    double res = rational(parts[0]) + rational(parts[1])/60.0 + rational(parts[2])/3600.0;
    return std::to_string(res);
}

static std::string fix_gps_ref(std::string s)
{
    if (s=="W" || s=="S") return "-";
    return "";
}


/************************************************************
 * exif_reader
 *************************************************************
 */
namespace psd_reader {
    static uint32_t get_uint8_psd(const sbuf_t &exif_sbuf, uint32_t offset);
    static uint32_t get_uint16_psd(const sbuf_t &exif_sbuf, uint32_t offset);
    static uint32_t get_uint32_psd(const sbuf_t &exif_sbuf, uint32_t offset);
    static bool psd_debug = false;

    /**
     * finds the TIFF header within the PSD region, or 0 if invalid
     */
    size_t get_tiff_offset_from_psd(const sbuf_t &exif_sbuf) {
        // validate that the PSD header is "8BPS" ver. 01
        // Ref. Photoshop header, e.g. http://www.fileformat.info/format/psd/egff.htm
        // or exiv2-0.22/src/psdimage.cpp
        if (exif_sbuf.pagesize < 26
         || exif_sbuf[0]!='8'
         || exif_sbuf[1]!='B'
         || exif_sbuf[2]!='P'
         || exif_sbuf[3]!='S'
         || exif_sbuf[4]!= 0
         || exif_sbuf[5]!= 1) {
            if (psd_debug) std::cerr << "scan_exif.get_tiff_offset_from_psd header rejected\n";
            return 0;
        }

        // validate that the 6 reserved bytes are 0
        if (exif_sbuf[6]!=0 || exif_sbuf[7]!=0 || exif_sbuf[8]!=0 || exif_sbuf[9]!=0
         || exif_sbuf[10]!=0 || exif_sbuf[11]!=0) {
            if (psd_debug) std::cerr << "scan_exif.get_tiff_offset_from_psd reserved bytes rejected\n";
            return 0;
        }

        // get the size of the color mode data section that is skipped over
        uint32_t color_mode_data_section_length = get_uint32_psd(exif_sbuf, 26);

        // get the size of the list of resource blocks
        uint32_t resource_length = get_uint32_psd(exif_sbuf, 26 + 4 + color_mode_data_section_length);

        // define the offset to the list of resource blocks
        size_t resource_offset_start = 26 + 4 + color_mode_data_section_length + 4;

        // identify the offset to the end of the list of resource blocks
        size_t resource_offset_end = resource_offset_start + resource_length;

        // loop through resource blocks looking for PhotoShop 7.0 Resource ID ExifInfo, 0x0422
        size_t resource_offset = resource_offset_start;
        while (resource_offset < resource_offset_end) {
	      //uint32_t resource_type = get_uint32_psd(exif_sbuf, resource_offset + 0);
            uint16_t resource_id = get_uint16_psd(exif_sbuf, resource_offset + 4);
            uint8_t resource_name_length = get_uint8_psd(exif_sbuf, resource_offset + 6) & 0xfe;
            uint32_t resource_size = get_uint32_psd(exif_sbuf, resource_offset + 8 + resource_name_length);

            // align resource size to word boundary
            resource_size = (resource_size + 1) & 0xfffe;

            // check to see if this resource is ExifInfo
            if (resource_id == 0x0422) {
                size_t tiff_start = resource_offset + 8 + resource_name_length + 4;
                if (psd_debug) std::cerr << "scan_exif.get_tiff_offset_from_psd accepted at tiff_start " << tiff_start << "\n";
                return tiff_start;
            }
            resource_offset += 8 + resource_name_length + 4 + resource_size;
        }
        if (psd_debug) std::cerr << "scan_exif.get_tiff_offset_from_psd ExifInfo resource was not found\n";
        return 0;
    }

    static uint32_t get_uint8_psd(const sbuf_t &exif_sbuf, uint32_t offset) {
        // check for EOF
        if (offset + 1 > exif_sbuf.bufsize) return 0;

        // return uint32 in big-endian Motorola byte order
        return static_cast<uint32_t>(exif_sbuf[offset + 1]) << 0;
    }

    static uint32_t get_uint16_psd(const sbuf_t &exif_sbuf, uint32_t offset) {
        // check for EOF
        if (offset + 2 > exif_sbuf.bufsize) return 0;

        // return uint32 in big-endian Motorola byte order
        return static_cast<uint32_t>(exif_sbuf[offset + 0]) << 8
             | static_cast<uint32_t>(exif_sbuf[offset + 1]) << 0;
    }

    static uint32_t get_uint32_psd(const sbuf_t &exif_sbuf, uint32_t offset) {
        // check for EOF
        if (offset + 4 > exif_sbuf.bufsize) return 0;

        // return uint32 in big-endian Motorola byte order
        return static_cast<uint32_t>(exif_sbuf[offset + 0]) << 24
             | static_cast<uint32_t>(exif_sbuf[offset + 1]) << 16
             | static_cast<uint32_t>(exif_sbuf[offset + 2]) << 8
             | static_cast<uint32_t>(exif_sbuf[offset + 3]) << 0;
    }
}



/**
 * record exif data in well-formatted XML.
 */
void record_exif_data(feature_recorder *exif_recorder, const pos0_t &pos0,
                      const std::string &hash_hex, const entry_list_t &entries)
{
    if (exif_debug) std::cerr << "scan_exif recording data for entry" << "\n";

    // do not record the exif feature if there are no entries
    if (entries.size() == 0) {
        return;
    }

    // compose xml from all entries
    std::stringstream ss;
    ss << "<exif>";
    for (entry_list_t::const_iterator it = entries.begin(); it!=entries.end(); it++) {

        // prepare by escaping XML codes.
        std::string prepared_value = dfxml_writer::xmlescape((*it)->value);

        // do not report entries that have empty values
        if (prepared_value.length() == 0) {
            continue;
        }

        // validate against maximum entry size
        if (exif_debug) {
            if (prepared_value.size() > jpeg_validator::MAX_ENTRY_SIZE) {
                std::cerr << "ERROR exif_entry: prepared_value.size()==" << prepared_value.size() << "\n" ;
                assert(0);
            }
        }

        if (exif_debug){
            std::cout << "scan_exif fed before xmlescape: " << (*it)->value << "\n";
            std::cout << "scan_exif fed after xmlescape: " << prepared_value << "\n";
        }
        ss << "<" << (*it)->get_full_name() << ">" << prepared_value << "</" << (*it)->get_full_name() << ">";
    }
    ss << "</exif>";

    // record the formatted exif entries
    exif_recorder->write(pos0, hash_hex, ss.str());
}

/**
 * Record GPS data as comma separated values.
 * Note that GPS data is considered to be present when a GPS IFD entry is present
 * that is not just a time or date entry.
 */
void record_gps_data(feature_recorder *gps_recorder, const pos0_t &pos0,
                            const std::string &hash_hex, const entry_list_t &entries)
{
    // desired GPS strings
    std::string gps_time, gps_date, gps_lon_ref, gps_lon, gps_lat_ref;
    std::string gps_lat, gps_ele, gps_speed, gps_course;

    // date if GPS date is not available
    std::string exif_time, exif_date;

    bool has_gps = false;
    bool has_gps_date = false;

    // get the desired GPS strings from the entries
    for (entry_list_t::const_iterator it = entries.begin(); it!=entries.end(); it++) {

        // get timestamp from EXIF IFD just in case it is not available from GPS IFD
        if ((*it)->name.compare("DateTimeOriginal") == 0) {
            exif_time = (*it)->value;

            if (exif_debug) std::cerr << "scan_exif.format_gps_data exif_time: " << exif_time << "\n";

            if (exif_time.length() == 19) {
                // reformat timestamp to standard ISO8601

                /* change "2011/06/25 12:20:11" to "2011-06-25 12:20:11" */
                /*             ^  ^                     ^  ^             */
                if (exif_time[4] == '/') {
                    exif_time[4] = '-';
                }
                if (exif_time[7] == '/') {
                    exif_time[7] = '-';
                }

                /* change "2011:06:25 12:20:11" to "2011-06-25 12:20:11" */
                /*             ^  ^                     ^  ^             */
                if (exif_time[4] == ':') {
                    exif_time[4] = '-';
                }
                if (exif_time[7] == ':') {
                    exif_time[7] = '-';
                }

                /* Change "2011-06-25 12:20:11" to "2011-06-25T12:20:11" */
                /*                   ^                        ^          */
                if (exif_time[10] == ' ') {
                    exif_time[10] = 'T';
                }
            }
        }

        if ((*it)->ifd_type == IFD0_GPS) {

            // get GPS values from IFD0's GPS IFD
            if ((*it)->name.compare("GPSTimeStamp") == 0) {
                has_gps_date = true;
                gps_time = (*it)->value;
                // reformat timestamp to standard ISO8601
                // change "12 20 11" to "12:20:11"
                if (gps_time.length() == 8) {
                    if (gps_time[4] == ' ') {
                        gps_time[4] = ':';
                    }
                    if (gps_time[7] == ' ') {
                        gps_time[7] = ':';
                    }
                }
            } else if ((*it)->name.compare("GPSDateStamp") == 0) {
                has_gps_date = true;
                gps_date = (*it)->value;
                // reformat timestamp to standard ISO8601
                // change "2011:06:25" to "2011-06-25"
                if (gps_date.length() == 10) {
                    if (gps_date[4] == ':') {
                        gps_date[4] = '-';
                    }
                    if (gps_date[7] == ':') {
                        gps_date[7] = '-';
                    }
                }
            } else if ((*it)->name.compare("GPSLongitudeRef") == 0) {
                has_gps = true;
                gps_lon_ref = fix_gps_ref((*it)->value);
            } else if ((*it)->name.compare("GPSLongitude") == 0) {
                has_gps = true;
                gps_lon = fix_gps((*it)->value);
            } else if ((*it)->name.compare("GPSLatitudeRef") == 0) {
                has_gps = true;
                gps_lat_ref = fix_gps_ref((*it)->value);
            } else if ((*it)->name.compare("GPSLatitude") == 0) {
                has_gps = true;
                gps_lat = fix_gps((*it)->value);
            } else if ((*it)->name.compare("GPSAltitude") == 0) {
                has_gps = true;
                gps_ele = std::to_string(rational((*it)->value));
            } else if ((*it)->name.compare("GPSSpeed") == 0) {
                has_gps = true;
                gps_speed = std::to_string(rational((*it)->value));
            } else if ((*it)->name.compare("GPSTrack") == 0) {
                has_gps = true;
                gps_course = (*it)->value;
            }
        }
    }

    // compose the formatted gps value from the desired GPS strings
    // NOTE: desired date format is "2011-06-25T12:20:11" made from "2011:06:25" and "12 20 11"
    if (has_gps) {
        // report GPS
        std::stringstream ss;
        if (has_gps_date) {
            // use GPS data with GPS date
            ss << gps_date << "T" << gps_time << ",";
        } else {
            // use GPS data with date from EXIF
            ss << exif_time << ",";
        }
        ss << gps_lat_ref << gps_lat << "," << gps_lon_ref << gps_lon << ",";
        ss << gps_ele << "," << gps_speed << "," << gps_course;

        // record the formatted GPS entries
        gps_recorder->write(pos0, hash_hex, ss.str());

    } else {
        // no GPS to report
    }
}

size_t exif_scanner::process(const sbuf_t &sbuf,bool found_start)
{
    // get md5 for this exif
    size_t ret = 0;
    std::string feature_text = "00000000000000000000000000000000";
    if (found_start){
        jpeg_validator::results_t res = jpeg_validator::validate_jpeg(sbuf);
        if (exif_scanner_debug) std::cerr << "res.len=" << res.len << " res.how=" << (int)(res.how) << "\n";

        // Is it valid?
        if (res.len<=0) return 0;

        // Should we carve?
        if (res.how==jpeg_validator::COMPLETE || res.len>(ssize_t)jpeg_validator::MIN_JPEG_SIZE){
            if (exif_scanner_debug) fprintf(stderr,"CARVING\n");
            jpeg_recorder.carve(sbuf, ".jpg", 0);
            ret = res.len;
        }

        // Record the hash of the first 4K
        feature_text = ss.hash(sbuf_t(sbuf,0,4096));
    }
    /* Record entries (if present) in the feature files */
    record_exif_data(&exif_recorder, sbuf.pos0, feature_text, entries);
    record_gps_data(&gps_recorder, sbuf.pos0, feature_text, entries);
    clear_entries(entries);		    // clear entries for next round
    return ret;
}

// search through sbuf for potential exif content
// When data is found, we should skip to the end of the data and keep scanning
void exif_scanner::scan(const sbuf_t &sbuf)
{
    // require at least this many bytes
    if (sbuf.bufsize < jpeg_validator::MIN_JPEG_SIZE) return;

    // determine stop byte
    size_t limit = (sbuf.pagesize > sbuf.bufsize + jpeg_validator::MIN_JPEG_SIZE) ?
        sbuf.bufsize : sbuf.pagesize - jpeg_validator::MIN_JPEG_SIZE;

    for (size_t start=0; start < limit; start++) {
        // check for start of a JPEG
        if (sbuf[start + 0] == 0xff &&
            sbuf[start + 1] == 0xd8 &&
            sbuf[start + 2] == 0xff &&
            (sbuf[start + 3] & 0xf0) == 0xe0) {
            if (exif_scanner_debug) std::cerr << "scan_exif checking ffd8ff at start " << start << "\n";

            // Does this JPEG have an EXIF?
            size_t possible_tiff_offset_from_exif = exif_reader::get_tiff_offset_from_exif (sbuf.slice(start));
            if (exif_scanner_debug){
                std::cerr << "scan_exif.possible_tiff_offset_from_exif "
                          << possible_tiff_offset_from_exif << "\n";
            }
            if ((possible_tiff_offset_from_exif != 0)
                && tiff_reader::is_maybe_valid_tiff(sbuf.slice(start + possible_tiff_offset_from_exif))) {

<<<<<<< HEAD
                // TIFF in Exif is valid, so process TIFF
                size_t tiff_offset = start + possible_tiff_offset_from_exif;
=======
    size_t process(const sbuf_t &sbuf, bool found_start){
        // get md5 for this exif
        size_t ret = 0;
        std::string feature_text = "00000000000000000000000000000000";
        if(found_start){
            jpeg_validator::results_t res = jpeg_validator::validate_jpeg(sbuf);
>>>>>>> 844a7e61

                if (exif_scanner_debug){
                    std::cerr << "scan_exif Start processing validated Exif ffd8ff at start "
                              << start << "\n";
                }

                // get entries for this exif
                try {
                    tiff_reader::read_tiff_data(sbuf.slice(tiff_offset), entries);
                } catch (exif_failure_exception_t &e) {
                    // accept whatever entries were gleaned before the exif failure
                }

<<<<<<< HEAD
                if (exif_scanner_debug) std::cerr << "scan_exif.tiff_offset in ffd8 " << tiff_offset;
=======
            // Should we carve?
            if(res.how==jpeg_validator::COMPLETE || res.len>(ssize_t)min_jpeg_size){
                if(exif_debug) fprintf(stderr,"CARVING\n");
                jpeg_recorder.carve( sbuf_t(sbuf, 0, res.len), ".jpg");
                ret = res.len;
>>>>>>> 844a7e61
            }
            // Try to process if it is exif or not

            size_t skip = process( sbuf.slice(start),true);
            if (skip>1) start += skip-1;
            if (exif_scanner_debug){
                std::cerr << "scan_exif Done processing JPEG/Exif ffd8ff at "
                          << start << " len=" << skip << "\n";
            }
            continue;
        }
        // check for possible TIFF in photoshop PSD header
        if (sbuf[start + 0] == '8' && sbuf[start + 1] == 'B' && sbuf[start + 2] == 'P' &&
            sbuf[start + 3] == 'S' && sbuf[start + 4] == 0 && sbuf[start + 5] == 1) {
            if (exif_scanner_debug) std::cerr << "scan_exif checking 8BPS at start " << start << "\n";
            // perform thorough check for TIFF in photoshop PSD
            size_t possible_tiff_offset_from_psd = psd_reader::get_tiff_offset_from_psd(sbuf.slice(start));
            if (exif_scanner_debug){
                std::cerr << "scan_exif.psd possible_tiff_offset_from_psd "
                          << possible_tiff_offset_from_psd << "\n";
            }
            if ((possible_tiff_offset_from_psd != 0)
                && tiff_reader::is_maybe_valid_tiff(sbuf.slice(start + possible_tiff_offset_from_psd))) {
                // TIFF in PSD is valid, so process TIFF
                size_t tiff_offset = start + possible_tiff_offset_from_psd;

                // get entries for this exif
                try {
                    tiff_reader::read_tiff_data(sbuf.slice(tiff_offset), entries);
                } catch (exif_failure_exception_t &e) {
                    // accept whatever entries were gleaned before the exif failure
                }

                if (exif_scanner_debug) {
                    std::cerr << "scan_exif Start processing validated Photoshop 8BPS at start "
                              << start << " tiff_offset " << tiff_offset << "\n";
                }
                size_t skip = process(sbuf.slice(start),true);
                // std::cerr << "2 skip=" << skip << "\n";
                if (skip>1) start += skip-1;
                if (exif_scanner_debug){
                    std::cerr << "scan_exif Done processing validated Photoshop 8BPS at start "
                              << start << "\n";
                }
            }
            continue;
        }
        // check for probable TIFF not in embedded header found above
        if ((sbuf[start + 0] == 'I' &&
             sbuf[start + 1] == 'I' &&
             sbuf[start + 2] == 42 &&
             sbuf[start + 3] == 0) // intel
            ||
            (sbuf[start + 0] == 'M' &&
             sbuf[start + 1] == 'M' &&
             sbuf[start + 2] == 0 &&
             sbuf[start + 3] == 42) // Motorola
            ){

            // probably a match so check further
            if (tiff_reader::is_maybe_valid_tiff(sbuf.slice(start))) {
                // treat this as a valid match
                //if (debug) std::cerr << "scan_exif Start processing validated TIFF II42 or MM42 at start "
                //<< start << ", last tiff_offset: " << tiff_offset << "\n";
                // get entries for this exif
                try {
                    tiff_reader::read_tiff_data(sbuf.slice(start), entries);
                } catch (exif_failure_exception_t &e) {
                    // accept whatever entries were gleaned before the exif failure
                }

                // there is no MD5 because there is no associated file for this TIFF marker
                process(sbuf.slice(start),false);
                if (exif_scanner_debug){
                    std::cerr << "scan_exif Done processing validated TIFF II42 or MM42 at start "
                              << start << "\n";
                }
            }
        }
    }
}


extern "C"
void scan_exif (scanner_params &sp)
{
    sp.check_version();
    if (sp.phase==scanner_params::PHASE_INIT){
        auto info = new scanner_params::scanner_info(scan_exif,"exif");
	info->author          = "Bruce Allen";
	info->scanner_version = "1.1";
        info->description     = "Search for EXIF sections in JPEG files";
        struct feature_recorder_def::flags_t xml_flag;
        xml_flag.xml = true;
	info->feature_defs.push_back( feature_recorder_def("exif", xml_flag));
	info->feature_defs.push_back( feature_recorder_def("gps"));
	info->feature_defs.push_back( feature_recorder_def("jpeg_carved"));
        sp.ss.sc.get_config("exif_debug",&exif_debug,"debug exif decoder");
<<<<<<< HEAD
        //sp.ss.sc.get_config("jpeg_carve_mode",&jpeg_carve_mode,"0=carve none; 1=carve encoded; 2=carve all");
        //sp.ss.sc.get_config("min_jpeg_size",&min_jpeg_size,"Smallest JPEG stream that will be carved");
        sp.info = info;
	return;
    }
    if (sp.phase==scanner_params::PHASE_SCAN){
        exif_scanner escan(sp);
        escan.scan(*sp.sbuf);
    }
}
=======
        sp.ss.sc.get_config("min_jpeg_size",&min_jpeg_size,"Smallest JPEG stream that will be carved");
        sp.info = info;
	return;
    }
    if(sp.phase==scanner_params::PHASE_SCAN){
        exif_scanner escan(sp);
        escan.scan(*sp.sbuf);
    }
}
#endif

#ifdef DUMPTEST
int debug=1;
int main(int argc,char **argv)
{
    exif_debug = debug;
    (void)min_jpeg_size;
    argc--;argv++;
    while(*argv){
        sbuf_t *sbuf = sbuf_t::map_file(*argv, pos0_t(*argv) );
        if(sbuf==0){
            perror(*argv);
        } else {
            jpeg_validator::results_t res = jpeg_validator::validate_jpeg(*sbuf);
            printf("%s: filesize: %zd  s=%zd  how=%d\n",*argv,sbuf->bufsize,res.len,res.how);
            delete sbuf;
        }
        argc--;argv++;
        printf("\n");
    }
    return(0);
}
#endif
>>>>>>> 844a7e61
<|MERGE_RESOLUTION|>--- conflicted
+++ resolved
@@ -19,12 +19,8 @@
 
 #include "scan_exif.h"
 #include "be13_api/scanner_params.h"
-<<<<<<< HEAD
-#include "be13_api/utils.h"
-=======
 #include "be13_api/utils.h"// needs config.h
 
->>>>>>> 844a7e61
 #include "dfxml/src/dfxml_writer.h"
 
 #include "exif_reader.h"
@@ -33,11 +29,8 @@
 // these are not tunable
 
 // these are tunable
-<<<<<<< HEAD
-=======
-static int exif_debug=0;
+//static int exif_debug=0;
 static size_t min_jpeg_size = 1000; // don't carve smaller than this
->>>>>>> 844a7e61
 
 /****************************************************************
  *** formatting code
@@ -183,8 +176,7 @@
 /**
  * record exif data in well-formatted XML.
  */
-void record_exif_data(feature_recorder *exif_recorder, const pos0_t &pos0,
-                      const std::string &hash_hex, const entry_list_t &entries)
+void exif_scanner::record_exif_data(const pos0_t &pos0, const std::string &hash_hex)
 {
     if (exif_debug) std::cerr << "scan_exif recording data for entry" << "\n";
 
@@ -194,8 +186,8 @@
     }
 
     // compose xml from all entries
-    std::stringstream ss;
-    ss << "<exif>";
+    std::stringstream sts;
+    sts << "<exif>";
     for (entry_list_t::const_iterator it = entries.begin(); it!=entries.end(); it++) {
 
         // prepare by escaping XML codes.
@@ -218,12 +210,12 @@
             std::cout << "scan_exif fed before xmlescape: " << (*it)->value << "\n";
             std::cout << "scan_exif fed after xmlescape: " << prepared_value << "\n";
         }
-        ss << "<" << (*it)->get_full_name() << ">" << prepared_value << "</" << (*it)->get_full_name() << ">";
-    }
-    ss << "</exif>";
+        sts << "<" << (*it)->get_full_name() << ">" << prepared_value << "</" << (*it)->get_full_name() << ">";
+    }
+    sts << "</exif>";
 
     // record the formatted exif entries
-    exif_recorder->write(pos0, hash_hex, ss.str());
+    exif_recorder.write(pos0, hash_hex, sts.str());
 }
 
 /**
@@ -231,8 +223,7 @@
  * Note that GPS data is considered to be present when a GPS IFD entry is present
  * that is not just a time or date entry.
  */
-void record_gps_data(feature_recorder *gps_recorder, const pos0_t &pos0,
-                            const std::string &hash_hex, const entry_list_t &entries)
+void exif_scanner::record_gps_data(const pos0_t &pos0, const std::string &hash_hex)
 {
     // desired GPS strings
     std::string gps_time, gps_date, gps_lon_ref, gps_lon, gps_lat_ref;
@@ -340,28 +331,28 @@
     // NOTE: desired date format is "2011-06-25T12:20:11" made from "2011:06:25" and "12 20 11"
     if (has_gps) {
         // report GPS
-        std::stringstream ss;
+        std::stringstream sts;
         if (has_gps_date) {
             // use GPS data with GPS date
-            ss << gps_date << "T" << gps_time << ",";
+            sts << gps_date << "T" << gps_time << ",";
         } else {
             // use GPS data with date from EXIF
-            ss << exif_time << ",";
-        }
-        ss << gps_lat_ref << gps_lat << "," << gps_lon_ref << gps_lon << ",";
-        ss << gps_ele << "," << gps_speed << "," << gps_course;
+            sts << exif_time << ",";
+        }
+        sts << gps_lat_ref << gps_lat << "," << gps_lon_ref << gps_lon << ",";
+        sts << gps_ele << "," << gps_speed << "," << gps_course;
 
         // record the formatted GPS entries
-        gps_recorder->write(pos0, hash_hex, ss.str());
+        gps_recorder.write(pos0, hash_hex, sts.str());
 
     } else {
         // no GPS to report
     }
 }
 
-size_t exif_scanner::process(const sbuf_t &sbuf,bool found_start)
-{
-    // get md5 for this exif
+size_t exif_scanner::process_possible_jpeg(const sbuf_t &sbuf,bool found_start)
+{
+    // get hash for this exif
     size_t ret = 0;
     std::string feature_text = "00000000000000000000000000000000";
     if (found_start){
@@ -369,11 +360,11 @@
         if (exif_scanner_debug) std::cerr << "res.len=" << res.len << " res.how=" << (int)(res.how) << "\n";
 
         // Is it valid?
-        if (res.len<=0) return 0;
+        if (res.len <= 0) return 0;
 
         // Should we carve?
-        if (res.how==jpeg_validator::COMPLETE || res.len>(ssize_t)jpeg_validator::MIN_JPEG_SIZE){
-            if (exif_scanner_debug) fprintf(stderr,"CARVING\n");
+        if (res.how==jpeg_validator::COMPLETE || res.len > static_cast<ssize_t>(min_jpeg_size)) {
+            if (exif_scanner_debug) fprintf(stderr,"CARVING1\n");
             jpeg_recorder.carve(sbuf, ".jpg", 0);
             ret = res.len;
         }
@@ -382,14 +373,15 @@
         feature_text = ss.hash(sbuf_t(sbuf,0,4096));
     }
     /* Record entries (if present) in the feature files */
-    record_exif_data(&exif_recorder, sbuf.pos0, feature_text, entries);
-    record_gps_data(&gps_recorder, sbuf.pos0, feature_text, entries);
-    clear_entries(entries);		    // clear entries for next round
+    record_exif_data(sbuf.pos0, feature_text);
+    record_gps_data(sbuf.pos0, feature_text);
+    clear_entries();		    // clear entries for next round
     return ret;
 }
 
 // search through sbuf for potential exif content
-// When data is found, we should skip to the end of the data and keep scanning
+// When data is found, carve it depending on the carving mode, and then
+// keep going.
 void exif_scanner::scan(const sbuf_t &sbuf)
 {
     // require at least this many bytes
@@ -401,11 +393,8 @@
 
     for (size_t start=0; start < limit; start++) {
         // check for start of a JPEG
-        if (sbuf[start + 0] == 0xff &&
-            sbuf[start + 1] == 0xd8 &&
-            sbuf[start + 2] == 0xff &&
-            (sbuf[start + 3] & 0xf0) == 0xe0) {
-            if (exif_scanner_debug) std::cerr << "scan_exif checking ffd8ff at start " << start << "\n";
+        if (sbuf[start + 0] == 0xff && sbuf[start + 1] == 0xd8 &&
+            sbuf[start + 2] == 0xff && (sbuf[start + 3] & 0xf0) == 0xe0) {
 
             // Does this JPEG have an EXIF?
             size_t possible_tiff_offset_from_exif = exif_reader::get_tiff_offset_from_exif (sbuf.slice(start));
@@ -416,17 +405,8 @@
             if ((possible_tiff_offset_from_exif != 0)
                 && tiff_reader::is_maybe_valid_tiff(sbuf.slice(start + possible_tiff_offset_from_exif))) {
 
-<<<<<<< HEAD
                 // TIFF in Exif is valid, so process TIFF
                 size_t tiff_offset = start + possible_tiff_offset_from_exif;
-=======
-    size_t process(const sbuf_t &sbuf, bool found_start){
-        // get md5 for this exif
-        size_t ret = 0;
-        std::string feature_text = "00000000000000000000000000000000";
-        if(found_start){
-            jpeg_validator::results_t res = jpeg_validator::validate_jpeg(sbuf);
->>>>>>> 844a7e61
 
                 if (exif_scanner_debug){
                     std::cerr << "scan_exif Start processing validated Exif ffd8ff at start "
@@ -439,20 +419,10 @@
                 } catch (exif_failure_exception_t &e) {
                     // accept whatever entries were gleaned before the exif failure
                 }
-
-<<<<<<< HEAD
-                if (exif_scanner_debug) std::cerr << "scan_exif.tiff_offset in ffd8 " << tiff_offset;
-=======
-            // Should we carve?
-            if(res.how==jpeg_validator::COMPLETE || res.len>(ssize_t)min_jpeg_size){
-                if(exif_debug) fprintf(stderr,"CARVING\n");
-                jpeg_recorder.carve( sbuf_t(sbuf, 0, res.len), ".jpg");
-                ret = res.len;
->>>>>>> 844a7e61
             }
             // Try to process if it is exif or not
 
-            size_t skip = process( sbuf.slice(start),true);
+            size_t skip = process_possible_jpeg( sbuf.slice(start),true);
             if (skip>1) start += skip-1;
             if (exif_scanner_debug){
                 std::cerr << "scan_exif Done processing JPEG/Exif ffd8ff at "
@@ -486,7 +456,7 @@
                     std::cerr << "scan_exif Start processing validated Photoshop 8BPS at start "
                               << start << " tiff_offset " << tiff_offset << "\n";
                 }
-                size_t skip = process(sbuf.slice(start),true);
+                size_t skip = process_possible_jpeg(sbuf.slice(start),true);
                 // std::cerr << "2 skip=" << skip << "\n";
                 if (skip>1) start += skip-1;
                 if (exif_scanner_debug){
@@ -497,15 +467,11 @@
             continue;
         }
         // check for probable TIFF not in embedded header found above
-        if ((sbuf[start + 0] == 'I' &&
-             sbuf[start + 1] == 'I' &&
-             sbuf[start + 2] == 42 &&
-             sbuf[start + 3] == 0) // intel
+        if ((sbuf[start + 0] == 'I' && sbuf[start + 1] == 'I' &&
+             sbuf[start + 2] == 42  && sbuf[start + 3] == 0) // intel
             ||
-            (sbuf[start + 0] == 'M' &&
-             sbuf[start + 1] == 'M' &&
-             sbuf[start + 2] == 0 &&
-             sbuf[start + 3] == 42) // Motorola
+            (sbuf[start + 0] == 'M' && sbuf[start + 1] == 'M' &&
+             sbuf[start + 2] == 0   && sbuf[start + 3] == 42) // Motorola
             ){
 
             // probably a match so check further
@@ -521,7 +487,7 @@
                 }
 
                 // there is no MD5 because there is no associated file for this TIFF marker
-                process(sbuf.slice(start),false);
+                process_possible_jpeg(sbuf.slice(start), false);
                 if (exif_scanner_debug){
                     std::cerr << "scan_exif Done processing validated TIFF II42 or MM42 at start "
                               << start << "\n";
@@ -547,9 +513,6 @@
 	info->feature_defs.push_back( feature_recorder_def("gps"));
 	info->feature_defs.push_back( feature_recorder_def("jpeg_carved"));
         sp.ss.sc.get_config("exif_debug",&exif_debug,"debug exif decoder");
-<<<<<<< HEAD
-        //sp.ss.sc.get_config("jpeg_carve_mode",&jpeg_carve_mode,"0=carve none; 1=carve encoded; 2=carve all");
-        //sp.ss.sc.get_config("min_jpeg_size",&min_jpeg_size,"Smallest JPEG stream that will be carved");
         sp.info = info;
 	return;
     }
@@ -557,39 +520,4 @@
         exif_scanner escan(sp);
         escan.scan(*sp.sbuf);
     }
-}
-=======
-        sp.ss.sc.get_config("min_jpeg_size",&min_jpeg_size,"Smallest JPEG stream that will be carved");
-        sp.info = info;
-	return;
-    }
-    if(sp.phase==scanner_params::PHASE_SCAN){
-        exif_scanner escan(sp);
-        escan.scan(*sp.sbuf);
-    }
-}
-#endif
-
-#ifdef DUMPTEST
-int debug=1;
-int main(int argc,char **argv)
-{
-    exif_debug = debug;
-    (void)min_jpeg_size;
-    argc--;argv++;
-    while(*argv){
-        sbuf_t *sbuf = sbuf_t::map_file(*argv, pos0_t(*argv) );
-        if(sbuf==0){
-            perror(*argv);
-        } else {
-            jpeg_validator::results_t res = jpeg_validator::validate_jpeg(*sbuf);
-            printf("%s: filesize: %zd  s=%zd  how=%d\n",*argv,sbuf->bufsize,res.len,res.how);
-            delete sbuf;
-        }
-        argc--;argv++;
-        printf("\n");
-    }
-    return(0);
-}
-#endif
->>>>>>> 844a7e61
+}