--- conflicted
+++ resolved
@@ -507,11 +507,7 @@
 {
     sp.check_version();
     if (sp.phase==scanner_params::PHASE_INIT){
-<<<<<<< HEAD
-        sp.info.set_name("exif");
-=======
         sp.info->set_name("exif");
->>>>>>> df15ec8e
 	sp.info->author          = "Bruce Allen";
 	sp.info->scanner_version = "1.1";
         sp.info->description     = "Search for EXIF sections in JPEG files";
