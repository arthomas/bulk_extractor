--- conflicted
+++ resolved
@@ -580,13 +580,8 @@
     size_t ip_len         = h.nxthdr_offs + h.payload_len;
     if (ip_len + pos > sbuf.bufsize) ip_len = sbuf.bufsize-pos;
     size_t packet_len = 14 + ip_len ;
-<<<<<<< HEAD
-    if (packet_len > PCAP_MAX_PKT_LEN){
-        packet_len = PCAP_MAX_PKT_LEN;
-=======
     if (packet_len > pcap_writer::PCAP_MAX_PKT_LEN){
         packet_len = pcap_writer::PCAP_MAX_PKT_LEN;
->>>>>>> 3a65bd88
     }
     if (packet_len < 14) return 0;	// this should never happen
 
