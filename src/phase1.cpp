--- conflicted
+++ resolved
@@ -38,40 +38,6 @@
     return ss.str();
 }
 
-<<<<<<< HEAD
-=======
-void Phase1::dfxml_create(int argc, char * const *argv)
-{
-    xreport.push("dfxml","xmloutputversion='1.0'");
-    xreport.push("metadata",
-		 "\n  xmlns='http://afflib.org/bulk_extractor/' "
-		 "\n  xmlns:xsi='http://www.w3.org/2001/XMLSchema-instance' "
-		 "\n  xmlns:dc='http://purl.org/dc/elements/1.1/'" );
-    xreport.xmlout("dc:type","Feature Extraction","",false);
-    xreport.pop();
-    if (argc && argv){
-        xreport.add_DFXML_creator(PACKAGE_NAME, PACKAGE_VERSION, "", argc, argv);
-    }
-    xreport.push("configuration");
-    xreport.xmlout("threads",config.num_threads);
-    xreport.xmlout("pagesize",config.opt_pagesize);
-    xreport.xmlout("marginsize",config.opt_marginsize);
-    xreport.push("scanners");
-
-    /* Generate a list of the scanners in use */
-    auto ev = ss.get_enabled_scanners();
-    for (const auto &it : ev) {
-        xreport.xmlout("scanner",it);
-    }
-    xreport.pop();			// scanners
-    xreport.pop();			// configuration
-    xreport.flush();                    // get it to the disk
-}
-
-
->>>>>>> 37287fec
-
-
 /*
  * Print the status of each thread in the threadpool.
  */
@@ -286,7 +252,6 @@
     if (!config.opt_quiet){
         std::cout << "All data are read; waiting for threads to finish...\n";
     }
-    xreport.pop();                      // runtime
 }
 
 #if 0
