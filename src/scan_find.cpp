--- conflicted
+++ resolved
@@ -71,11 +71,7 @@
     if(sp.phase==scanner_params::PHASE_SCAN) {
         /* The current regex library treats \0 as the end of a string.
          * So we make a copy of the current buffer to search that's one bigger, and the copy has a \0 at the end.
-<<<<<<< HEAD
          * This is super-wasteful. Does Lightgrep have this problem?
-=======
-         * This is not efficient, but we're stuck with it.
->>>>>>> 844a7e61
          */
         feature_recorder &f = sp.ss.named_feature_recorder("find");
 
