--- conflicted
+++ resolved
@@ -658,7 +658,6 @@
     xreport->xmlout("provided_filename", sc.input_fname); // save this information
     xreport->add_timestamp("phase1 start");
 
-<<<<<<< HEAD
     std::cerr << "Calling check_previously_processed at one\n";
 
     try {
@@ -670,10 +669,6 @@
                   << "Remove extra files and restart bulk_extractor with the exact same command line to continue." << std::endl;
         exit(1);
     }
-=======
-    phase1.phase1_run();
-    ss.join();                          // wait for threads to come together
->>>>>>> 3a8fc9d0
 
 #if 0
     if ( fs.flag_set(feature_recorder_set::ENABLE_SQLITE3_RECORDERS )) {
