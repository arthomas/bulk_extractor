// https://github.com/catchorg/Catch2/blob/master/docs/tutorial.md#top

#include <cstring>
#include <iostream>
#include <memory>
#include <cstdio>
#include <stdexcept>
#include <unistd.h>
#include <string>
#include <string_view>

#define CATCH_CONFIG_MAIN
#define CATCH_CONFIG_CONSOLE_WIDTH 120

#include "config.h"

#ifdef HAVE_MACH_O_DYLD_H
#include "mach-o/dyld.h"         // Needed for _NSGetExecutablePath
#endif

#include "dfxml_cpp/src/dfxml_writer.h"
#include "be13_api/catch.hpp"
#include "be13_api/scanner_set.h"
#include "be13_api/utils.h"             // needs config.h

#include "base64_forensic.h"
#include "bulk_extractor_scanners.h"
#include "exif_reader.h"
#include "image_process.h"
#include "jpeg_validator.h"
#include "phase1.h"
#include "sbuf_decompress.h"
#include "scan_aes.h"
#include "scan_base64.h"
#include "scan_email.h"
<<<<<<< HEAD
#include "scan_net.h"
=======
>>>>>>> bae39461
#include "scan_msxml.h"
#include "scan_pdf.h"
#include "scan_vcard.h"
#include "scan_wordlist.h"

const std::string JSON1 {"[{\"1\": \"one@company.com\"}, {\"2\": \"two@company.com\"}, {\"3\": \"two@company.com\"}]"};
const std::string JSON2 {"[{\"1\": \"one@base64.com\"}, {\"2\": \"two@base64.com\"}, {\"3\": \"three@base64.com\"}]\n"};

std::filesystem::path test_dir()
{
#ifdef HAVE__NSGETEXECUTABLEPATH
    char path[4096];
    uint32_t size = sizeof(path);
    if (_NSGetExecutablePath(path, &size) == 0){
        return std::filesystem::path(path).parent_path() / "tests";
    }
    throw std::runtime_error("_NSGetExecutablePath failed???\n");
#else
    return std::filesystem::canonical("/proc/self/exe").parent_path() / "tests";
#endif
}

sbuf_t *map_file(std::filesystem::path p)
{
    sbuf_t::debug_range_exception = true;
    return sbuf_t::map_file( test_dir() / p );
}


/* Read all of the lines of a file and return them as a vector */
std::vector<std::string> getLines(const std::filesystem::path path)
{
    std::vector<std::string> lines;
    std::string line;
    std::ifstream inFile;
    inFile.open( path );
    if (!inFile.is_open()) {
        std::cerr << "getLines: Cannot open file: " << path << "\n";
        std::string cmd("ls -l " + path.parent_path().string());
        std::cerr << cmd << "\n";
        if (system( cmd.c_str())) {
            std::cerr << "error\n";
        }
        throw std::runtime_error("be_tests:getLines");
    }
    while (std::getline(inFile, line)){
        if (line.size()>0){
            lines.push_back(line);
        }
    }
    return lines;
}

/* Requires that a feature in a set of lines */
bool requireFeature(const std::vector<std::string> &lines, const std::string feature)
{
    for (const auto &it : lines) {
        if ( it.find(feature) != std::string::npos) return true;
    }
    std::cerr << "feature not found: " << feature << "\nfeatures found (perhaps one of these is the feature you are looking for?):\n";
    for (const auto &it : lines) {
        std::cerr << "  " << it << "\n";
    }
    return false;
}

/* Setup and run a scanner. Return the output directory */
std::vector<scanner_config::scanner_command> enable_all_scanners = {
    scanner_config::scanner_command(scanner_config::scanner_command::ALL_SCANNERS,
                                    scanner_config::scanner_command::ENABLE)
};


std::filesystem::path test_scanners(const std::vector<scanner_t *> & scanners, sbuf_t *sbuf)
{
    REQUIRE(sbuf->children == 0);

    const feature_recorder_set::flags_t frs_flags;
    scanner_config sc;
    sc.outdir           = NamedTemporaryDirectory();
    sc.scanner_commands = enable_all_scanners;

    scanner_set ss(sc, frs_flags, nullptr);
    for (auto const &it : scanners ){
        ss.add_scanner( it );
    }
    ss.apply_scanner_commands();

    REQUIRE (ss.get_enabled_scanners().size() == scanners.size()); // the one scanner
    std::cerr << "\n## output in " << sc.outdir << " for " << ss.get_enabled_scanners()[0] << "\n";
    REQUIRE(sbuf->children == 0);
    ss.phase_scan();
    REQUIRE(sbuf->children == 0);
    ss.schedule_sbuf(sbuf);
    ss.shutdown();
    return sc.outdir;
}

std::filesystem::path test_scanner(scanner_t scanner, sbuf_t *sbuf)
{
    // I couldn't figure out how to pass a vector of scanner_t objects...
    std::vector<scanner_t *>scanners = {scanner };
    return test_scanners(scanners, sbuf);
}


TEST_CASE("base64_forensic", "[support]") {
    sbuf_t::debug_range_exception = true;
    const char *encoded="SGVsbG8gV29ybGQhCg==";
    const char *decoded="Hello World!\n";
    unsigned char output[64];
    size_t result = b64_pton_forensic(encoded, strlen(encoded), output, sizeof(output));
    REQUIRE( result == strlen(decoded) );
    REQUIRE( strncmp( (char *)output, decoded, strlen(decoded))==0 );
}

TEST_CASE("scan_base64_functions", "[support]" ){
    base64array_initialize();
    sbuf_t sbuf1("W3siMSI6ICJvbmVAYmFzZTY0LmNvbSJ9LCB7IjIiOiAidHdvQGJhc2U2NC5jb20i");
    bool found_equal = false;
    REQUIRE(sbuf_line_is_base64(sbuf1, 0, sbuf1.bufsize, found_equal) == true);
    REQUIRE(found_equal == false);

    sbuf_t sbuf2("W3siMSI6ICJvbmVAYmFzZTY0LmNvbSJ9LCB7IjIiOiAidHdvQGJhc2U2NC5jb20i\n"
                 "fSwgeyIzIjogInRocmVlQGJhc2U2NC5jb20ifV0K");
    REQUIRE(sbuf_line_is_base64(sbuf2, 0, sbuf1.bufsize, found_equal) == true);
    REQUIRE(found_equal == false);

    sbuf_t *sbuf3 = decode_base64(sbuf2, 0, sbuf2.bufsize);
    REQUIRE(sbuf3 != nullptr);
    REQUIRE(sbuf3->bufsize == 78);
    REQUIRE(sbuf3->asString() == JSON2);
    delete sbuf3;
}

/* scan_email.flex checks */
TEST_CASE("scan_email", "[support]") {
    {
        REQUIRE( extra_validate_email("this@that.com")==true);
        REQUIRE( extra_validate_email("this@that..com")==false);
        auto s1 = sbuf_t("this@that.com");
        auto s2 = sbuf_t("this_that.com");
        REQUIRE( find_host_in_email(s1) == 5);
        REQUIRE( find_host_in_email(s2) == -1);

        auto s3 = sbuf_t("https://domain.com/foobar");
        size_t domain_len = 0;
        REQUIRE( find_host_in_url(s3, &domain_len)==8);
        REQUIRE( domain_len == 10);
    }

    {
        /* This is text from a PDF, decompressed */
        auto *sbufp = new sbuf_t("q Q q 72 300 460 420 re W n /Gs1 gs /Cs1 cs 1 sc 72 300 460 420re f 0 sc./Gs2 gs q 1 0 0 -1 72720 cm BT 10 0 0 -10 5 10 Tm /F1.0 1 Tf (plain_text_pdf@textedit.com).Tj ET Q Q");
        auto outdir = test_scanner(scan_email, sbufp);
        auto email_txt = getLines( outdir / "email.txt" );
        REQUIRE( requireFeature(email_txt,"135\tplain_text_pdf@textedit.com"));
    }

    {
        auto *sbufp = new sbuf_t("plain_text_pdf@textedit.com");
        auto outdir = test_scanner(scan_email, sbufp);
        auto email_txt = getLines( outdir / "email.txt" );
        REQUIRE( requireFeature(email_txt,"0\tplain_text_pdf@textedit.com"));
    }

    {
        std::vector<scanner_t *>scanners = {scan_email, scan_pdf };
        auto *sbufp = map_file("nps-2010-emails.100k.raw");
        auto outdir = test_scanners(scanners, sbufp);
        auto email_txt = getLines( outdir / "email.txt" );
        REQUIRE( requireFeature(email_txt,"80896\tplain_text@textedit.com"));
        REQUIRE( requireFeature(email_txt,"70727-PDF-0\tplain_text_pdf@textedit.com\t"));
        REQUIRE( requireFeature(email_txt,"81991-PDF-0\trtf_text_pdf@textedit.com\t"));
        REQUIRE( requireFeature(email_txt,"92231-PDF-0\tplain_utf16_pdf@textedit.com\t"));
    }
}

TEST_CASE("sbuf_decompress_zlib_new", "[support]") {
    auto *sbufp = map_file("test_hello.gz");
    REQUIRE( sbuf_decompress::is_gzip_header( *sbufp, 0) == true);
    REQUIRE( sbuf_decompress::is_gzip_header( *sbufp, 10) == false);
    auto *decomp = sbuf_decompress::sbuf_new_decompress( *sbufp, 1024*1024, "GZIP", sbuf_decompress::mode_t::GZIP, 0 );
    REQUIRE( decomp != nullptr);
    REQUIRE( decomp->asString() == "hello@world.com\n");
    delete decomp;
    delete sbufp;
}

TEST_CASE("scan_exif", "[scanners]") {
    auto *sbufp = map_file("1.jpg");
    REQUIRE( sbufp->bufsize == 7323 );
    auto res = jpeg_validator::validate_jpeg(*sbufp);
    REQUIRE( res.how == jpeg_validator::COMPLETE );
    delete sbufp;
}

TEST_CASE("scan_msxml","[scanners]") {
    auto *sbufp = map_file("KML_Samples.kml");
    std::string bufstr = msxml_extract_text(*sbufp);
    REQUIRE( bufstr.find("http://maps.google.com/mapfiles/kml/pal3/icon19.png") != std::string::npos);
    REQUIRE( bufstr.find("A collection showing how easy it is to create 3-dimensional") != std::string::npos);
    delete sbufp;
}

TEST_CASE("scan_pdf", "[scanners]") {
    auto *sbufp = map_file("pdf_words2.pdf");
    pdf_extractor pe(*sbufp);
    pe.find_streams();
    REQUIRE( pe.streams.size() == 4 );
    REQUIRE( pe.streams[1].stream_start == 2214);
    REQUIRE( pe.streams[1].endstream_tag == 4827);
    pe.decompress_streams_extract_text();
    REQUIRE( pe.texts.size() == 1 );
    REQUIRE( pe.texts[0].txt.substr(0,30) == "-rw-r--r--    1 simsong  staff");
    delete sbufp;
}


TEST_CASE("scan_json1", "[scanners]") {
    /* Make a scanner set with a single scanner and a single command to enable all the scanners.
     */
    auto *sbufp = new sbuf_t("hello {\"hello\": 10, \"world\": 20, \"another\": 30, \"language\": 40} world");
    auto outdir = test_scanner(scan_json, sbufp); // delete sbufp

    /* Read the output */
    auto json_txt = getLines( outdir / "json.txt" );
    auto last = json_txt[json_txt.size()-1];

    REQUIRE(last.substr( last.size() - 40) == "6ee8c369e2f111caa9610afc99d7fae877e616c9");
    REQUIRE(true);
}

/****************************************************************
 ** Network test cases
 */

/*
 * First packet of a wget from http://www.google.com/ over ipv4:

# ifconfig en0
en0: flags=8863<UP,BROADCAST,SMART,RUNNING,SIMPLEX,MULTICAST> mtu 1500
	options=400<CHANNEL_IO>
	ether 2c:f0:a2:f3:a8:ee
	inet6 fe80::1896:319a:43fa:a6fe%en0 prefixlen 64 secured scopeid 0x4
	inet 172.20.0.185 netmask 0xfffff000 broadcast 172.20.15.255
	nd6 options=201<PERFORMNUD,DAD>
	media: autoselect
	status: active
# tcpdump -r packet1.pcap -vvvv -x
reading from file packet1.pcap, link-type EN10MB (Ethernet)
08:39:26.039111 IP (tos 0x0, ttl 64, id 0, offset 0, flags [DF], proto TCP (6), length 64)
    172.20.0.185.59910 > lax30s03-in-f4.1e100.net.http: Flags [SEW], cksum 0x8efd (correct), seq 2878109014, win 65535, options [mss 1460,nop,wscale 6,nop,nop,TS val 1914841783 ecr 0,sackOK,eol], length 0
	0x0000:  4500 0040 0000 4000 4006 3b8d ac14 00b9
	0x0010:  acd9 a584 ea06 0050 ab8c 7556 0000 0000
	0x0020:  b0c2 ffff 8efd 0000 0204 05b4 0103 0306
	0x0030:  0101 080a 7222 2ab7 0000 0000 0402 0000
bash-3.2# xxd packet1.pcap
00000000: d4c3 b2a1 0200 0400 0000 0000 0000 0000  ................
00000010: 0000 0400 0100 0000 fe7e 0e61 c798 0000  .........~.a....
00000020: 4e00 0000 4e00 0000 0050 e804 774b 2cf0  N...N....P..wK,.
00000030: a2f3 a8ee 0800 4500 0040 0000 4000 4006  ......E..@..@.@.
00000040: 3b8d ac14 00b9 acd9 a584 ea06 0050 ab8c  ;............P..
00000050: 7556 0000 0000 b0c2 ffff 8efd 0000 0204  uV..............
00000060: 05b4 0103 0306 0101 080a 7222 2ab7 0000  ..........r"*...
00000070: 0000 0402 0000                           ......
*/

/* ethernet frame for packet above. Note that it starts 6 bytes before the source ethernet mac address.
 * validated with packet decoder at https://hpd.gasmi.net/.
 172.20.0.185 → 172.217.165.132 TCP 59910 → 80 [SYN, ECN, CWR]
Ethernet II
Destination: Nomadix_04:77:4b (00:50:e8:04:77:4b)
Source: Apple_f3:a8:ee (2c:f0:a2:f3:a8:ee)
Type: IPv4 (0x0800)
Internet Protocol Version 4
0100 .... = Version: 4
.... 0101 = Header Length: 20 bytes (5)
Differentiated Services Field: 0x00 (DSCP: CS0, ECN: Not-ECT)
Total Length: 64
Identification: 0x0000 (0)
Flags: 0x40, Don't fragment
Fragment Offset: 0
Time to Live: 64
Protocol: TCP (6)
Header Checksum: 0x3b8d   (15245)
Header checksum status: Unverified
Source Address: 172.20.0.185
Destination Address: 172.217.165.132
Transmission Control Protocol
Source Port: 59910
Destination Port: 80
Stream index: 0
TCP Segment Len: 0
Sequence Number: 0
Sequence Number (raw): 2878109014
Next Sequence Number: 1
Acknowledgment Number: 0
Acknowledgment number (raw): 0
1011 .... = Header Length: 44 bytes (11)
Flags: 0x0c2 (SYN, ECN, CWR)
Window: 65535
Calculated window size: 65535
Checksum: 0x8efd
Checksum Status: Unverified
Urgent Pointer: 0
Options: (24 bytes), Maximum segment size, No-Operation (NOP), Window scale, No-Operation (NOP), No-Operation (NOP), Timestamps, SACK permitted, End of Option List (EOL)
Timestamps

 */
uint8_t packet1[] = {
    0x00, 0x50, 0xe8, 0x04, 0x77, 0x4b, 0x2c, 0xf0,
    0xa2, 0xf3, 0xa8, 0xee, 0x08, 0x00, 0x45, 0x00, 0x00, 0x40, 0x00, 0x00, 0x40, 0x00, 0x40, 0x06,
    0x3b, 0x8d, 0xac, 0x14, 0x00, 0xb9, 0xac, 0xd9, 0xa5, 0x84, 0xea, 0x06, 0x00, 0x50, 0xab, 0x8c,
    0x75, 0x56, 0x00, 0x00, 0x00, 0x00, 0xb0, 0xc2, 0xff, 0xff, 0x8e, 0xfd, 0x00, 0x00, 0x02, 0x04,
    0x05, 0xb4, 0x01, 0x03, 0x03, 0x06, 0x01, 0x01, 0x08, 0x0a, 0x72, 0x22, 0x2a, 0xb7, 0x00, 0x00,
    0x00, 0x00, 0x04, 0x02, 0x00, 0x00
};

TEST_CASE("scan_net", "[scanners]") {
    /* We did a rather involved rewrite of scan_net for BE2 so we want to check all of the methods with the
     * data a few bytes into the sbuf.
     */
    constexpr size_t frame_offset = 15;           // where we put the packet. Make sure that it is not byte-aligned!
    constexpr size_t ETHERNET_FRAME_SIZE = 14;
    uint8_t buf[1024];
    memset(buf,0xee,sizeof(buf));       // arbitrary data
    memcpy(buf + frame_offset, packet1, sizeof(packet1)); // copy it to an offset that is not byte-aligned
    sbuf_t sbuf(pos0_t(), buf, sizeof(buf));

    constexpr size_t packet1_ip_len = sizeof(packet1) - ETHERNET_FRAME_SIZE; // 14 bytes for ethernet header

    REQUIRE( packet1_ip_len == 64); // from above

    /* Make an sbuf with just the packet, for initial testing */
    sbuf_t sbufip = sbuf.slice(frame_offset + ETHERNET_FRAME_SIZE);

    scan_net::generic_iphdr_t h;

    REQUIRE( scan_net::sanityCheckIP46Header( sbufip, 0 , &h) == true );
    REQUIRE( h.checksum_valid == true );

    /* Now try with the offset */
    REQUIRE( scan_net::sanityCheckIP46Header( sbuf, frame_offset + ETHERNET_FRAME_SIZE, &h) == true );
    REQUIRE( h.checksum_valid == true );

    /* Change the IP address and make sure that the header is valid but the checksum is not */
    buf[frame_offset + ETHERNET_FRAME_SIZE + 14]++; // increment destination address
    REQUIRE( scan_net::sanityCheckIP46Header( sbufip, 0 , &h) == true );
    REQUIRE( h.checksum_valid == false );

    /* Break the port and make sure that the header is no longer valid */
    buf[frame_offset + ETHERNET_FRAME_SIZE] += 0x10; // increment header length
    REQUIRE( scan_net::sanityCheckIP46Header( sbufip, 0 , &h) == false );


}

TEST_CASE("scan_vcard", "[scanners]") {
    /* Make a scanner set with a single scanner and a single command to enable all the scanners.
     */
    auto *sbufp = map_file( "john_jakes.vcf" );
    auto outdir = test_scanner(scan_vcard, sbufp); // deletes sbuf2

    /* Read the output */
}

TEST_CASE("scan_wordlist", "[scanners]") {
    /* Make a scanner set with a single scanner and a single command to enable all the scanners.
     */
    auto *sbufp = map_file( "john_jakes.vcf" );
    auto outdir = test_scanner(scan_wordlist, sbufp); // deletes sbufp

    /* Read the output */
    auto wordlist_txt = getLines( outdir / "wordlist_dedup_1.txt");
    REQUIRE( wordlist_txt[0] == "States" );
    REQUIRE( wordlist_txt[1] == "America" );
    REQUIRE( wordlist_txt[2] == "Company" );
}

TEST_CASE("scan_zip", "[scanners]") {
    std::vector<scanner_t *>scanners = {scan_email, scan_zip };
    auto *sbufp = map_file( "testfilex.docx" );
    auto outdir = test_scanners( scanners, sbufp); // deletes sbuf2
    auto email_txt = getLines( outdir / "email.txt" );
    REQUIRE( requireFeature(email_txt,"1771-ZIP-402\tuser_docx@microsoftword.com"));
    REQUIRE( requireFeature(email_txt,"2396-ZIP-1012\tuser_docx@microsoftword.com"));
}


struct Check {
    Check(std::string fname_, Feature feature_):
        fname(fname_),
        feature(feature_) {};
    std::string fname;
    Feature feature;                    // defined in be13_api/feature_recorder.h
};

TEST_CASE("test_validate", "[phase1]" ) {
    scanner_config sc;

    sc.outdir = NamedTemporaryDirectory();
    sc.scanner_commands = enable_all_scanners;
    const feature_recorder_set::flags_t frs_flags;

    auto *xreport = new dfxml_writer(sc.outdir / "report.xml", false);

    scanner_set ss(sc, frs_flags, xreport);
    ss.add_scanners(scanners_builtin);
    ss.apply_scanner_commands();
    ss.phase_scan();
    ss.shutdown();
    delete xreport;
}



/*
 * Run all of the built-in scanners on a specific image, look for the given features, and return the directory.
 */
std::filesystem::path validate(std::string image_fname, std::vector<Check> &expected, bool recurse=true, size_t offset=0)
{
    sbuf_t::debug_range_exception = true;
    std::cerr << "================ validate  " << image_fname << " ================\n";
    scanner_config sc;

    sc.outdir           = NamedTemporaryDirectory();
    sc.scanner_commands = enable_all_scanners;
    sc.allow_recurse    = recurse;

    if (offset==0) {
        sc.input_fname = test_dir() / image_fname;
    } else {
        std::string offset_name = sc.outdir / "offset_file";

        std::ifstream in(  test_dir() / image_fname, std::ios::binary);
        std::ofstream out( offset_name );
        in.seekg(offset);
        char ch;
        size_t written = 0;
        while (in.get(ch)) {
            out << ch;
            written ++;
        }
        in.close();
        out.close();
        std::cerr << "offset created. bytes written: " << written << "\n";
        sc.input_fname = offset_name;
    }

    const feature_recorder_set::flags_t frs_flags;
    auto *xreport = new dfxml_writer(sc.outdir / "report.xml", false);
    scanner_set ss(sc, frs_flags, xreport);
    ss.add_scanners(scanners_builtin);
    ss.apply_scanner_commands();

    if (image_fname != "" ) {
<<<<<<< HEAD
        try {
            auto p = image_process::open( sc.input_fname, false, 65536, 65536);
            Phase1::Config cfg;  // config for the image_processing system
            Phase1 phase1(cfg, *p, ss);
            phase1.dfxml_write_create( 0, nullptr);

            ss.phase_scan();
            phase1.phase1_run();
            delete p;
        } catch (image_process::NoSuchFile &e) {
            std::cerr << "sc.input_fname=" << sc.input_fname << " no such file: " << e.what() << "\n";
            bool file_found=false;
            REQUIRE(file_found);
        }
=======
        auto p = image_process::open( test_dir() / image_fname, false, 65536, 65536);
        Phase1::Config cfg;  // config for the image_processing system
        Phase1 phase1(cfg, *p, ss);
        phase1.dfxml_write_create( 0, nullptr);

        ss.phase_scan();
        phase1.phase1_run();
        delete p;
>>>>>>> bae39461
    }
    ss.shutdown();

    xreport->pop("dfxml");
    xreport->close();
    delete xreport;
<<<<<<< HEAD
=======

>>>>>>> bae39461

    for (size_t i=0; i<expected.size(); i++){
        std::filesystem::path fname  = sc.outdir / expected[i].fname;
        std::cerr << "---- " << i << " -- " << fname.string() << " ----\n";
        bool found = false;
        for (int pass=0 ; pass<2 && !found;pass++){
            std::string line;
            std::ifstream inFile;
            if (pass==1) {
                std::cerr << fname << ":\n";
            }
            inFile.open(fname);
            if (!inFile.is_open()) {
                throw std::runtime_error("validate_scanners:[phase1] Could not open "+fname.string());
            }
            while (std::getline(inFile, line)) {
                if (pass==1) {
                    std::cerr << line << "\n"; // print the file the second time through
                }
                auto words = split(line, '\t');
                std::string pos = expected[i].feature.pos.str();
                if (ends_with(pos,"-0")) {
                    pos = pos.substr(0,pos.size()-2);
                }
                if (ends_with(pos,"|0")) {
                    pos = pos.substr(0,pos.size()-2);
                }
                if (words.size()>=2 &&
                    (words[0]==expected[i].feature.pos) &&
                    (words[1]==expected[i].feature.feature) &&
                    (words.size()==2 ||
                     (words[2]==expected[i].feature.context || expected[i].feature.context.size()==0))) {
                    found = true;
                    break;
                }
            }
        }
        if (!found){
            std::cerr << fname << " did not find " << expected[i].feature.pos
                      << " " << expected[i].feature.feature << " " << expected[i].feature.context << "\t";
        }
        REQUIRE(found);
    }
    std::cerr << "--- done ---\n\n";
    return sc.outdir;
}


<<<<<<< HEAD
bool validate_files(const std::filesystem::path &fn0, const std::filesystem::path &fn1)
{
    std::ifstream in0( fn0, std::ios::binary);
    std::ifstream in1( fn1, std::ios::binary);
    REQUIRE( in0.is_open());
    REQUIRE( in1.is_open());
    int errors = 0;
    for(size_t i=0;;i++) {
        uint8_t ch0,ch1;
        in0 >> ch0;
        in1 >> ch1;
        if (ch0 != ch1 ){
            if (errors==0) {
                std::cerr << "file 0 " << fn0 << "\n";
                std::cerr << "file 1 " << fn1 << "\n";
            }
            std::cerr << "i=" << i << "  ch0=" << static_cast<u_int>(ch0) << " ch1=" << static_cast<u_int>(ch1) << "\n";
            errors += 1;
        }
        if (in0.eof() || in1.eof()) break;
    }
    return errors == 0;
}


TEST_CASE("test_aes", "[phase1]") {
    /* Test rotation with various sign extension snaffu */
    uint8_t in[4];
    in[0] = 0;
    in[1] = 0xf1;
    in[2] = 2;
    in[3] = 0xf3;
    rotate32x8(in);
    REQUIRE(in[0] == 0xf1);
    REQUIRE(in[1] == 2);
    REQUIRE(in[2] == 0xf3);
    REQUIRE(in[3] == 0);

    /* Test rotation with various sign extension snaffu */
    in[0] = 0xff;
    in[1] = 1;
    in[2] = 0xf2;
    in[3] = 3;
    rotate32x8(in);
    REQUIRE(in[0] == 1);
    REQUIRE(in[1] == 0xf2);
    REQUIRE(in[2] == 3);
    REQUIRE(in[3] == 0xff);

    /* Try with sign extension */

    std::vector<Check> ex3 {
        Check("aes_keys.txt", Feature("496", "a2 6e 0e 4c 06 c4 bb bf 5d 62 8b c7 f8 b3 91 b6", "AES128")),
        Check("aes_keys.txt", Feature("1120", "dc d2 05 18 c4 16 c0 e2 8e d8 59 9c 86 ed e8 e6", "AES128")),
        Check("aes_keys.txt", Feature("7008", "09 23 e0 4d 40 44 57 1f 55 bf 43 bc ac 06 11 04 45 63 03 a1 52 c5 4c 16 ba a6 96 e9 a6 18 80 65", "AES256")),
        Check("aes_keys.txt", Feature("7304", "00 01 02 03 04 05 06 07 08 09 0a 0b 0c 0d 0e 0f 10 11 12 13 14 15 16 17 18 19 1a 1b 1c 1d 1e 1f", "AES256"))
    };
    validate("ram_2pages.bin", ex3);
=======


TEST_CASE("test_json", "[phase1]") {
    std::vector<Check> ex1 {
        Check("json.txt",
              Feature( "0",
                       JSON1,
                       "ef2b5d7ee21e14eeebb5623784f73724218ee5dd")),
    };
    validate("test_json.txt", ex1);
>>>>>>> bae39461
}

TEST_CASE("test_base16json", "[phase1]") {
    std::vector<Check> ex2 {
        Check("json.txt",
              Feature( "50-BASE16-0",
                       "[{\"1\": \"one@base16_company.com\"}, "
                       "{\"2\": \"two@base16_company.com\"}, "
                       "{\"3\": \"two@base16_company.com\"}]",
                       "41e3ec783b9e2c2ffd93fe82079b3eef8579a6cd")),

        Check("email.txt",
              Feature( "50-BASE16-8",
                       "one@base16_company.com",
                       "[{\"1\": \"one@base16_company.com\"}, {\"2\": \"two@b")),

    };
    validate("test_base16json.txt", ex2);
}

<<<<<<< HEAD
TEST_CASE("test_gzip", "[phase1]") {
=======
TEST_CASE("test_hello", "[phase1]") {
>>>>>>> bae39461
    std::vector<Check> ex3 {
        Check("email.txt",
              Feature( "0-GZIP-0", "hello@world.com", "hello@world.com\\x0A"))

    };
    validate("test_hello.gz", ex3);
}

TEST_CASE("test_json", "[phase1]") {
    std::vector<Check> ex1 {
        Check("json.txt",
              Feature( "0",
                       JSON1,
                       "ef2b5d7ee21e14eeebb5623784f73724218ee5dd")),
    };
<<<<<<< HEAD
    validate("test_json.txt", ex1);
=======
    validate("test_hello.gz", ex3);
>>>>>>> bae39461
}

TEST_CASE("KML_Samples.kml","[phase1]"){
    std::vector<Check> ex4 {
        Check("kml.txt",
              Feature( "0",
                       "kml/000/0.kml",
                       "<fileobject><filename>kml/000/0.kml</filename><filesize>35919</filesize><hashdigest type='sha1'>"
                       "cffc78e27ac32414b33d595a0fefcb971eaadaa3</hashdigest></fileobject>"))
    };
    validate("KML_Samples.kml", ex4);
<<<<<<< HEAD
}

TEST_CASE("test_jpeg_rar", "[phase1]") {
    std::vector<Check> ex2 {
        Check("jpeg_carved.txt",
              Feature( "13259-RAR-0", "jpeg_carved/000/13259-RAR-0.jpg"))

    };
    validate("jpegs.rar", ex2);
}

TEST_CASE("test_net1", "[phase1]") {
    std::vector<Check> ex2 {
        Check("ip.txt", Feature( "40", "192.168.0.91", "struct ip L (src) cksum-ok")),
        Check("ip.txt", Feature( "40", "192.168.0.55", "struct ip R (dst) cksum-ok")),
        Check("ip_histogram.txt", Feature( "n=1", "192.168.0.91")),
        Check("ip_histogram.txt", Feature( "n=1", "192.168.0.55"))
    };
    auto outdir = validate("ntlm1.pcap", ex2, false);
    /* The output file should equal the input file */
    REQUIRE(validate_files(test_dir() / "ntlm1.pcap", outdir / "packets.pcap"));
}

TEST_CASE("test_net2", "[phase1]") {
    std::vector<Check> ex2 {
        Check("ip.txt", Feature( "40", "192.168.0.91", "struct ip L (src) cksum-ok")),
        Check("ip.txt", Feature( "40", "192.168.0.55", "struct ip R (dst) cksum-ok")),
        Check("ip.txt", Feature( "482", "192.168.0.55", "struct ip L (src) cksum-ok")),
        Check("ip.txt", Feature( "482", "192.168.0.91", "struct ip R (dst) cksum-ok")),
        Check("ip_histogram.txt", Feature( "n=2", "192.168.0.91")),
        Check("ip_histogram.txt", Feature( "n=2", "192.168.0.55"))
    };
    auto outdir = validate("ntlm2.pcap", ex2);
    REQUIRE(validate_files(test_dir() / "ntlm2.pcap", outdir / "packets.pcap"));
}

/* Look at a file with three packets */
TEST_CASE("test_net3", "[phase1]") {
    std::vector<Check> ex2 {
        Check("ip.txt", Feature( "40", "192.168.0.91", "struct ip L (src) cksum-ok")),
        Check("ip.txt", Feature( "40", "192.168.0.55", "struct ip R (dst) cksum-ok")),
        Check("ip.txt", Feature( "482", "192.168.0.55", "struct ip L (src) cksum-ok")),
        Check("ip.txt", Feature( "482", "192.168.0.91", "struct ip R (dst) cksum-ok")),
        Check("ip.txt", Feature( "1010", "192.168.0.91", "struct ip L (src) cksum-ok")),
        Check("ip.txt", Feature( "1010", "192.168.0.55", "struct ip R (dst) cksum-ok")),
        Check("ip_histogram.txt", Feature( "n=3", "192.168.0.91")),
        Check("ip_histogram.txt", Feature( "n=3", "192.168.0.55"))
    };
    validate("ntlm3.pcap", ex2);
}

/* Look at a file with three packets with an offset of 10, to see if we can find the packets even when the PCAP file header is missing */
TEST_CASE("test_net3+10", "[phase1]") {
    std::vector<Check> ex2 {
        Check("ip.txt", Feature( "30", "192.168.0.91", "struct ip L (src) cksum-ok")),
        Check("ip.txt", Feature( "30", "192.168.0.55", "struct ip R (dst) cksum-ok")),
        Check("ip.txt", Feature( "472", "192.168.0.55", "struct ip L (src) cksum-ok")),
        Check("ip.txt", Feature( "472", "192.168.0.91", "struct ip R (dst) cksum-ok")),
        Check("ip.txt", Feature( "1000", "192.168.0.91", "struct ip L (src) cksum-ok")),
        Check("ip.txt", Feature( "1000", "192.168.0.55", "struct ip R (dst) cksum-ok")),
        Check("ip_histogram.txt", Feature( "n=3", "192.168.0.91")),
        Check("ip_histogram.txt", Feature( "n=3", "192.168.0.55"))
    };
    validate("ntlm3.pcap", ex2, false, 10);
}

/* Look at a file with three packets with an offset of 24, to see if we can find the packets even when the PCAP record header is missing.
 * (of course, it's only missing for one.)
 */
TEST_CASE("test_net3+24", "[phase1]") {
    std::vector<Check> ex2 {
        Check("ip.txt", Feature( "16", "192.168.0.91", "struct ip L (src) cksum-ok")),
        Check("ip.txt", Feature( "16", "192.168.0.55", "struct ip R (dst) cksum-ok")),
        Check("ip.txt", Feature( "458", "192.168.0.55", "struct ip L (src) cksum-ok")),
        Check("ip.txt", Feature( "458", "192.168.0.91", "struct ip R (dst) cksum-ok")),
        Check("ip.txt", Feature( "986", "192.168.0.91", "struct ip L (src) cksum-ok")),
        Check("ip.txt", Feature( "986", "192.168.0.55", "struct ip R (dst) cksum-ok")),
        Check("ip_histogram.txt", Feature( "n=3", "192.168.0.91")),
        Check("ip_histogram.txt", Feature( "n=3", "192.168.0.55"))
    };
    validate("ntlm3.pcap", ex2, false, 24);
}



TEST_CASE("test_net80", "[phase1]") {
    std::vector<Check> ex2 {
        Check("ip.txt", Feature( "54", "192.168.0.91", "struct ip L (src) cksum-ok")),
        Check("ip_histogram.txt", Feature( "n=80", "192.168.0.91"))
    };
    validate("ntlm80.pcap", ex2);
=======
>>>>>>> bae39461
}

sbuf_t *make_sbuf()
{
    auto sbuf = new sbuf_t("Hello World!");
    return sbuf;
}

/* Test that sbuf data  are not copied when moved to a child.*/
std::atomic<int> counter{0};
const uint8_t *sbuf_buf_loc = nullptr;
void test_process_sbuf(sbuf_t *sbuf)
{
    if (sbuf_buf_loc != nullptr) {
        REQUIRE( sbuf_buf_loc == sbuf->get_buf() );
    }
    delete sbuf;
}

TEST_CASE("sbuf_no_copy", "[threads]") {
    for(int i=0;i<100;i++){
        auto sbuf = make_sbuf();
        sbuf_buf_loc = sbuf->get_buf();
        test_process_sbuf(sbuf);
<<<<<<< HEAD
    }
=======
    }
}

#if 0
/* Make the sbufs in the primary thread and dispose of them in the worker thread */
TEST_CASE("threadpool3", "[threads]") {
    counter = 0;
    class thread_pool pool;
    for(int i=0;i<100;i++){
        auto sbuf = make_sbuf();
        pool.push_task( [sbuf]{ test_process_sbuf(sbuf); } );
    }
    pool.wait_for_tasks();
    REQUIRE( counter==1000 );
>>>>>>> bae39461
}
#endif

/****************************************************************/
TEST_CASE("image_process", "[phase1]") {
    image_process *p = nullptr;
    REQUIRE_THROWS_AS( p = image_process::open( "no-such-file", false, 65536, 65536), image_process::NoSuchFile);
    REQUIRE_THROWS_AS( p = image_process::open( "no-such-file", false, 65536, 65536), image_process::NoSuchFile);
    p = image_process::open( test_dir() / "test_json.txt", false, 65536, 65536);
    REQUIRE( p != nullptr );
    int times = 0;

    for(auto it = p->begin(); it!=p->end(); ++it){
        REQUIRE( times==0 );
        sbuf_t *sbufp = it.sbuf_alloc();

        REQUIRE( sbufp->bufsize == 79 );
        REQUIRE( sbufp->pagesize == 79 );
        delete sbufp;
        times += 1;
    }
    REQUIRE(times==1);
    delete p;
<<<<<<< HEAD
}
=======
}


#if 0
TEST_CASE("get_sbuf", "[phase1]") {
    image_process *p = image_process::open( image_fname, opt_recurse, cfg.opt_pagesize, cfg.opt_marginsize);
}
#endif
>>>>>>> bae39461
<|MERGE_RESOLUTION|>--- conflicted
+++ resolved
@@ -33,10 +33,7 @@
 #include "scan_aes.h"
 #include "scan_base64.h"
 #include "scan_email.h"
-<<<<<<< HEAD
 #include "scan_net.h"
-=======
->>>>>>> bae39461
 #include "scan_msxml.h"
 #include "scan_pdf.h"
 #include "scan_vcard.h"
@@ -494,7 +491,6 @@
     ss.apply_scanner_commands();
 
     if (image_fname != "" ) {
-<<<<<<< HEAD
         try {
             auto p = image_process::open( sc.input_fname, false, 65536, 65536);
             Phase1::Config cfg;  // config for the image_processing system
@@ -509,26 +505,12 @@
             bool file_found=false;
             REQUIRE(file_found);
         }
-=======
-        auto p = image_process::open( test_dir() / image_fname, false, 65536, 65536);
-        Phase1::Config cfg;  // config for the image_processing system
-        Phase1 phase1(cfg, *p, ss);
-        phase1.dfxml_write_create( 0, nullptr);
-
-        ss.phase_scan();
-        phase1.phase1_run();
-        delete p;
->>>>>>> bae39461
     }
     ss.shutdown();
 
     xreport->pop("dfxml");
     xreport->close();
     delete xreport;
-<<<<<<< HEAD
-=======
-
->>>>>>> bae39461
 
     for (size_t i=0; i<expected.size(); i++){
         std::filesystem::path fname  = sc.outdir / expected[i].fname;
@@ -577,7 +559,6 @@
 }
 
 
-<<<<<<< HEAD
 bool validate_files(const std::filesystem::path &fn0, const std::filesystem::path &fn1)
 {
     std::ifstream in0( fn0, std::ios::binary);
@@ -636,19 +617,8 @@
         Check("aes_keys.txt", Feature("7304", "00 01 02 03 04 05 06 07 08 09 0a 0b 0c 0d 0e 0f 10 11 12 13 14 15 16 17 18 19 1a 1b 1c 1d 1e 1f", "AES256"))
     };
     validate("ram_2pages.bin", ex3);
-=======
-
-
-TEST_CASE("test_json", "[phase1]") {
-    std::vector<Check> ex1 {
-        Check("json.txt",
-              Feature( "0",
-                       JSON1,
-                       "ef2b5d7ee21e14eeebb5623784f73724218ee5dd")),
-    };
-    validate("test_json.txt", ex1);
->>>>>>> bae39461
-}
+}
+
 
 TEST_CASE("test_base16json", "[phase1]") {
     std::vector<Check> ex2 {
@@ -668,31 +638,18 @@
     validate("test_base16json.txt", ex2);
 }
 
-<<<<<<< HEAD
 TEST_CASE("test_gzip", "[phase1]") {
-=======
-TEST_CASE("test_hello", "[phase1]") {
->>>>>>> bae39461
     std::vector<Check> ex3 {
-        Check("email.txt",
-              Feature( "0-GZIP-0", "hello@world.com", "hello@world.com\\x0A"))
-
+        Check("email.txt", Feature( "0-GZIP-0", "hello@world.com", "hello@world.com\\x0A"))
     };
     validate("test_hello.gz", ex3);
 }
 
 TEST_CASE("test_json", "[phase1]") {
     std::vector<Check> ex1 {
-        Check("json.txt",
-              Feature( "0",
-                       JSON1,
-                       "ef2b5d7ee21e14eeebb5623784f73724218ee5dd")),
-    };
-<<<<<<< HEAD
+        Check("json.txt", Feature( "0", JSON1, "ef2b5d7ee21e14eeebb5623784f73724218ee5dd")),
+    };
     validate("test_json.txt", ex1);
-=======
-    validate("test_hello.gz", ex3);
->>>>>>> bae39461
 }
 
 TEST_CASE("KML_Samples.kml","[phase1]"){
@@ -704,7 +661,6 @@
                        "cffc78e27ac32414b33d595a0fefcb971eaadaa3</hashdigest></fileobject>"))
     };
     validate("KML_Samples.kml", ex4);
-<<<<<<< HEAD
 }
 
 TEST_CASE("test_jpeg_rar", "[phase1]") {
@@ -788,16 +744,12 @@
     validate("ntlm3.pcap", ex2, false, 24);
 }
 
-
-
 TEST_CASE("test_net80", "[phase1]") {
     std::vector<Check> ex2 {
-        Check("ip.txt", Feature( "54", "192.168.0.91", "struct ip L (src) cksum-ok")),
+        Check("ip.txt", Feature( "40", "192.168.0.91", "struct ip L (src) cksum-ok")),
         Check("ip_histogram.txt", Feature( "n=80", "192.168.0.91"))
     };
     validate("ntlm80.pcap", ex2);
-=======
->>>>>>> bae39461
 }
 
 sbuf_t *make_sbuf()
@@ -822,26 +774,8 @@
         auto sbuf = make_sbuf();
         sbuf_buf_loc = sbuf->get_buf();
         test_process_sbuf(sbuf);
-<<<<<<< HEAD
-    }
-=======
-    }
-}
-
-#if 0
-/* Make the sbufs in the primary thread and dispose of them in the worker thread */
-TEST_CASE("threadpool3", "[threads]") {
-    counter = 0;
-    class thread_pool pool;
-    for(int i=0;i<100;i++){
-        auto sbuf = make_sbuf();
-        pool.push_task( [sbuf]{ test_process_sbuf(sbuf); } );
-    }
-    pool.wait_for_tasks();
-    REQUIRE( counter==1000 );
->>>>>>> bae39461
-}
-#endif
+    }
+}
 
 /****************************************************************/
 TEST_CASE("image_process", "[phase1]") {
@@ -863,15 +797,4 @@
     }
     REQUIRE(times==1);
     delete p;
-<<<<<<< HEAD
-}
-=======
-}
-
-
-#if 0
-TEST_CASE("get_sbuf", "[phase1]") {
-    image_process *p = image_process::open( image_fname, opt_recurse, cfg.opt_pagesize, cfg.opt_marginsize);
-}
-#endif
->>>>>>> bae39461
+}