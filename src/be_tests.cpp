--- conflicted
+++ resolved
@@ -72,54 +72,31 @@
     REQUIRE( strncmp( (char *)output, decoded, strlen(decoded))==0 );
 }
 
-<<<<<<< HEAD
-/* Unit test individual scanners */
-scanner_t *my_scanners[] = {scan_json, scan_vcard, 0};
-=======
-TEST_CASE("dig", "[utilities]") {
-}
-
 TEST_CASE("exif_reader", "[utilities]") {
 }
 
 /* Setup and run a scanner. Return the output directory */
->>>>>>> 8e890ae3
 std::vector<scanner_config::scanner_command> enable_all_scanners = {
     scanner_config::scanner_command(scanner_config::scanner_command::ALL_SCANNERS,
                                     scanner_config::scanner_command::ENABLE)
 };
-<<<<<<< HEAD
-TEST_CASE("scanners", "[scanners]") {
-    /* Make a scanner set with a single scanner and a single command to enable all the scanners.
-     */
-    base64array_initialize();
-
-=======
+
 
 std::filesystem::path test_scanner(scanner_t scanner, sbuf_t *sbuf)
 {
->>>>>>> 8e890ae3
     const feature_recorder_set::flags_t frs_flags;
     scanner_config sc;
     sc.outdir           = NamedTemporaryDirectory();
     sc.scanner_commands = enable_all_scanners;
-<<<<<<< HEAD
 
     std::cerr << "Single scanner output in " << sc.outdir << "\n";
 
-=======
->>>>>>> 8e890ae3
     scanner_set ss(sc, frs_flags);
     ss.add_scanner(scanner);
     ss.apply_scanner_commands();
-<<<<<<< HEAD
-    REQUIRE (ss.get_enabled_scanners().size()==2); // json & vcard
-    REQUIRE (ss.feature_file_list().size()==3); // alert & json & vcard
-
-=======
+
     REQUIRE (ss.get_enabled_scanners().size()==1); // the one scanner
     std::cerr << "output in " << sc.outdir << " for " << ss.get_enabled_scanners()[0] << "\n";
->>>>>>> 8e890ae3
     ss.phase_scan();
 
     auto sbuf = new sbuf_t("hello {\"hello\": 10, \"world\": 20, \"another\": 30, \"language\": 40} world");
@@ -247,10 +224,6 @@
     std::cerr << "sbuf3: " << *sbuf3 << "\n";
 }
 
-<<<<<<< HEAD
-=======
-
->>>>>>> 8e890ae3
 struct Check {
     Check(std::string fname_, Feature feature_):
         fname(fname_),
