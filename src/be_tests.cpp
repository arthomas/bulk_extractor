--- conflicted
+++ resolved
@@ -162,7 +162,6 @@
 TEST_CASE("scan_email", "[support]") {
     REQUIRE( extra_validate_email("this@that.com")==true);
     REQUIRE( extra_validate_email("this@that..com")==false);
-    REQUIRE( extra_validate_email("plain_text_pdf@textedit.com")==true);
     auto s1 = sbuf_t("this@that.com");
     auto s2 = sbuf_t("this_that.com");
     REQUIRE( find_host_in_email(s1) == 5);
@@ -173,32 +172,13 @@
     REQUIRE( find_host_in_url(s3, &domain_len)==8);
     REQUIRE( domain_len == 10);
 
-<<<<<<< HEAD
-    /* This is text from a PDF, decompressed */
-    auto *sbufp = new sbuf_t("q Q q 72 300 460 420 re W n /Gs1 gs /Cs1 cs 1 sc 72 300 460 420re f 0 sc./Gs2 gs q 1 0 0 -1 72720 cm BT 10 0 0 -10 5 10 Tm /F1.0 1 Tf (plain_text_pdf@textedit.com).Tj ET Q Q");
-    auto outdir = test_scanner(scan_email, sbufp);
-    auto email_txt = getLines( outdir / "email.txt" );
-    REQUIRE( requireFeature(email_txt,"135\tplain_text_pdf@textedit.com"));
-
-    /* See if it can find just the email */
-    // <sp><email><sp> found
-    // <email><sp> not found
-    // <sp><email> not found
-    sbufp = new sbuf_t(" plain_text_pdf@textedit.com ");
-    outdir = test_scanner(scan_email, sbufp);
-    email_txt = getLines( outdir / "email.txt" );
-    REQUIRE( requireFeature(email_txt,"1\tplain_text_pdf@textedit.com"));
-
-    std::vector<scanner_t *>scanners = {scan_email, scan_pdf };
-    sbufp = map_file("nps-2010-emails.100k.raw");
-    outdir = test_scanners(scanners, sbufp);
-    email_txt = getLines( outdir / "email.txt" );
-    REQUIRE( requireFeature(email_txt,"80896\tplain_text@textedit.com"));
-    REQUIRE( requireFeature(email_txt,"70727-PDF-0\tplain_text_pdf@textedit.com\t"));
-    REQUIRE( requireFeature(email_txt,"81991-PDF-0\trtf_text_pdf@textedit.com\t"));
-    REQUIRE( requireFeature(email_txt,"92231-PDF-0\tplain_utf16_pdf@textedit.com\t"));
-
-=======
+    {
+        /* This is text from a PDF, decompressed */
+        auto *sbufp = new sbuf_t("q Q q 72 300 460 420 re W n /Gs1 gs /Cs1 cs 1 sc 72 300 460 420re f 0 sc./Gs2 gs q 1 0 0 -1 72720 cm BT 10 0 0 -10 5 10 Tm /F1.0 1 Tf (plain_text_pdf@textedit.com).Tj ET Q Q");
+        auto outdir = test_scanner(scan_email, sbufp);
+        auto email_txt = getLines( outdir / "email.txt" );
+        REQUIRE( requireFeature(email_txt,"135\tplain_text_pdf@textedit.com"));
+    }
 
     {
         auto *sbufp = new sbuf_t(" plain_text_pdf@textedit.com ");
@@ -219,7 +199,6 @@
         REQUIRE( requireFeature(email_txt,"81991-PDF-0\trtf_text_pdf@textedit.com\t"));
         REQUIRE( requireFeature(email_txt,"92231-PDF-0\tplain_utf16_pdf@textedit.com\t"));
     }
->>>>>>> 6e1a22f0
 }
 
 TEST_CASE("sbuf_decompress_zlib_new", "[support]") {
