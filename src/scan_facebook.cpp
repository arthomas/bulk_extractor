--- conflicted
+++ resolved
@@ -52,11 +52,7 @@
 {
     sp.check_version();
     if (sp.phase==scanner_params::PHASE_INIT)        {
-<<<<<<< HEAD
-        sp.info.set_name("facebook");
-=======
         sp.info->set_name("facebook");
->>>>>>> df15ec8e
         sp.info->author = "";
         sp.info->description = "Searches for facebook html and json tags";
         sp.info->scanner_version = "2.0";
