/**
 * Plugin: scan_vcard
 * Purpose: The purpose of the plugin is to scan the following from a vCard and extract
 * 	the data:
 * - Names
 * - Emails
 * - Phone
 * - URL
 *
 * This is a very simple algorithm
 * 1 - Find a BEGIN:VCARD
 * 2 - Find a END:VCARD
 * 3 - If everything between them is UTF-8, throw it into a file.
 *
 * Slightly more advanced:
 * 1 - Find a BEGIN:VCARD
 * 2 - Scan a line-at-a-time until we find:
 *     2a - END:VCARD
 *     2b - invalid UTF-8
 *     2c - non-printable
 * 3 - Throw it in a file (except the invalid stuff, of course)
 * 4 - If we didn't write a END:VCARD, add an END:VCARD  (clean it up)
 */

#include <iostream>
#include <fstream>
#include <string>
#include <cstdlib>
#include <cstring>
#include <cerrno>
#include <sstream>


#include "config.h"
#include "be13_api/scanner_params.h"

#include "scan_vcard.h"

#include "utf8.h"

void carve_vcards(const sbuf_t &sbuf, feature_recorder &vcard_recorder)
{
    size_t end_len = strlen("END:VCARD\r\n");

    // Search for BEGIN:VCARD\r in the sbuf
    // we could do this with a loop, or with
    for(size_t i = 0;  i < sbuf.bufsize;i++)	{
        ssize_t begin = sbuf.find("BEGIN:VCARD\r",i);
        if(begin==-1) return;		// no more

        /* We found a BEGIN:VCARD\r. Is there an end? */
        ssize_t end = sbuf.find("END:VCARD\r",begin);

        if(end!=-1){
            /* We found a beginning and an ending; verify if what's between them is
             * printable UTF-8.
             */
            bool valid = true;
            for(ssize_t j = begin; j<end && valid; j++){
                if(sbuf[j]<' ' && sbuf[j]!='\r' && sbuf[j]!='\n' && sbuf[j]!='\t'){
                    valid=false;
                }
            }
            /* We should probably validate the UTF-8. */
            if(valid){
                /* got a valid card; I can carve it! */
<<<<<<< HEAD
                vcard_recorder.carve(sbuf.slice(begin,end-begin+end_len), ".vcf", 0);
=======
                vcard_recorder.carve(sbuf_t(sbuf, begin,(end-begin)+end_len), ".vcf");
>>>>>>> 844a7e61
                i = end+end_len;		// skip to the end of the vcard
                continue;			// loop again!
            }
        }
        /* TODO: vcard is incomplete; carve what we can and then continue */
        /* RIGHT NOW, JUST GIVE UP */
        break;				// stop when we don't have a valid VCARD
    }
}


extern "C"
void scan_vcard(scanner_params &sp)
{
    sp.check_version();
    if(sp.phase==scanner_params::PHASE_INIT){
        sp.info = new scanner_params::scanner_info(scan_vcard,"vcard");
        sp.info->author         = "Simson Garfinkel and Tony Melaragno";
        sp.info->description    = "Scans for VCARD data";
        sp.info->scanner_version= "1.1";
        sp.info->feature_defs.push_back( feature_recorder_def("vcard"));
	return;
    }
    if(sp.phase==scanner_params::PHASE_SCAN){
	const sbuf_t &sbuf       = *sp.sbuf;
	feature_recorder &vcard_recorder = sp.named_feature_recorder("vcard");

        carve_vcards(sbuf, vcard_recorder);
    }
}<|MERGE_RESOLUTION|>--- conflicted
+++ resolved
@@ -64,11 +64,7 @@
             /* We should probably validate the UTF-8. */
             if(valid){
                 /* got a valid card; I can carve it! */
-<<<<<<< HEAD
                 vcard_recorder.carve(sbuf.slice(begin,end-begin+end_len), ".vcf", 0);
-=======
-                vcard_recorder.carve(sbuf_t(sbuf, begin,(end-begin)+end_len), ".vcf");
->>>>>>> 844a7e61
                 i = end+end_len;		// skip to the end of the vcard
                 continue;			// loop again!
             }
