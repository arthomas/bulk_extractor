/**
 * exif_entry: - reads an entry of an IFD type to provide a name and value pair
 *               as strings for use by bulk_extractor
 * Revision history:
 * 2012-jan-05 bda - Created.
 *
 * Reading approach: read every entry available,
 * but disregard entries whose size conflicts with the tag.
 * Abort reading when input is invalid, but report valid entries read so far.
 */

#include <stdlib.h>
#include <string.h>
#include <stdio.h>
#include <iostream>
#include <iomanip>
#include <cassert>
#include <algorithm>
#include "config.h"

#include "be13_api/utf8.h" // for reading UTF16 and UTF32
#include "be13_api/utils.h"
#include "be13_api/unicode_escape.h" // for validating or escaping UTF8
#include "exif_entry.h"
#include "exif_reader.h"

static const uint32_t OPT_MAX_IFD_ENTRIES = 1000;	// don't parse more than this
static const uint32_t OPT_MAX_EXIF_BYTES = 64 * 1024; // rough sanity limit
static const bool opt_exif_suppress_unknown_entry_types = true; // suppress undefined entry types

// entry types
static const uint16_t EXIF_BYTE = 1;		// uint8
static const uint16_t EXIF_ASCII = 2;		// byte with 7-bit ascii
static const uint16_t EXIF_SHORT = 3;		// uint16
static const uint16_t EXIF_LONG = 4;		// uint32
static const uint16_t EXIF_RATIONAL = 5;	// two LONGs
static const uint16_t EXIF_UNDEFINED = 7;	// byte whose value depends on the field definition
static const uint16_t EXIF_SLONG = 9;		// signed int32
static const uint16_t EXIF_SRATIONAL = 10;	// two SLONGs

// constants
static const uint32_t MAX_IMAGE_SIZE = 65535;

// private helpers
static std::string get_value(tiff_handle_t &tiff_handle, uint32_t ifd_entry_offset);
static std::string get_generic_name(tiff_handle_t &tiff_handle, uint32_t ifd_entry_offset);
static void add_entry(ifd_type_t ifd_type, const std::string &name, const std::string &value,
                      entry_list_t &entries);
static bool chars_match(const sbuf_t &sbuf, size_t count);
static bool char_pairs_match(const sbuf_t &sbuf, size_t count);
static std::string get_possible_utf8(const sbuf_t &sbuf, size_t count);
static std::string get_possible_utf16(const sbuf_t sbuf, size_t count, sbuf_t::byte_order_t byte_order);
static std::string get_possible_utf32(const sbuf_t &sbuf, size_t count, sbuf_t::byte_order_t byte_order);

// IFD field readers for reading the 4 fields of a 12-byte IFD record
inline static uint16_t get_entry_tag(tiff_handle_t &tiff_handle, uint32_t ifd_entry_offset);
inline static uint16_t get_entry_type(tiff_handle_t &tiff_handle, uint32_t ifd_entry_offset);
inline static uint32_t get_entry_count(tiff_handle_t &tiff_handle, uint32_t ifd_entry_offset);
inline static uint16_t get_data_offset(tiff_handle_t &tiff_handle, uint32_t ifd_entry_offset);
inline static uint32_t get_ifd_offset(tiff_handle_t &tiff_handle, uint32_t ifd_entry_offset);

// EXIF type readers to return strings customized for bulk_extractor
static std::string get_exif_byte(tiff_handle_t &tiff_handle, uint32_t ifd_entry_offset);
static std::string get_exif_ascii(tiff_handle_t &tiff_handle, uint32_t ifd_entry_offset);
static std::string get_exif_short(tiff_handle_t &tiff_handle, uint32_t ifd_entry_offset);
static std::string get_exif_long(tiff_handle_t &tiff_handle, uint32_t ifd_entry_offset);
static std::string get_exif_rational(tiff_handle_t &tiff_handle, uint32_t ifd_entry_offset);
static std::string get_exif_undefined(tiff_handle_t &tiff_handle, uint32_t ifd_entry_offset);
static std::string get_exif_slong(tiff_handle_t &tiff_handle, uint32_t ifd_entry_offset);
static std::string get_exif_srational(tiff_handle_t &tiff_handle, uint32_t ifd_entry_offset);

exif_entry::exif_entry(uint16_t ifd_type_, const std::string &name_, const std::string &value_)
    :ifd_type(ifd_type_), name(name_), value(value_)
{
}

// copy
exif_entry::exif_entry(const exif_entry &that):
    ifd_type(that.ifd_type), name(that.name), value(that.value)
{
}

// move and copy are the same
exif_entry::exif_entry(const exif_entry &&that):
    ifd_type(that.ifd_type), name(that.name), value(that.value)
{
}

exif_entry::~exif_entry() {
#ifdef DEBUG
    std::cout << "exif_entry.~ " << name.length() << "val " << value.length() << "\n";
#endif
}

const std::string exif_entry::get_full_name() const {
    switch(ifd_type) {
    case IFD0_TIFF:
        return "ifd0.tiff." + name;	// as labeled by Exif doc JEITA CP-3451B
    case IFD0_EXIF:
        return "ifd0.exif." + name;	// as labeled by Exif doc JEITA CP-3451B
    case IFD0_GPS:
        return "ifd0.gps." + name;	// as labeled by Exif doc JEITA CP-3451B
    case IFD0_INTEROPERABILITY:
        return "ifd0.interoperability." + name;
    case IFD1_TIFF:
        return "ifd1.tiff." + name;	// as labeled by Exif doc JEITA CP-3451B
    case IFD1_EXIF:
        return "ifd1.exif." + name;	// as labeled by Exif doc JEITA CP-3451B
    case IFD1_GPS:
        return "ifd1.gps." + name;	// as labeled by Exif doc JEITA CP-3451B
    case IFD1_INTEROPERABILITY:
        return "ifd1.interoperability." + name;
    default:
<<<<<<< HEAD
        return "unknown." + name;
=======
        std::cerr << "Program state error: Invalid ifd type " << ifd_type << "\n";
        assert(0);
>>>>>>> origin/master
    }
}

/**
 * parse_ifd_entries() extracts entries from an offset given its type.
 * Throws exif_failure_exception if the exif data state is determined to be invalid
 * such that further entry parsing would be invalid.
 * @Throws exif_failure_exception_t
 */
void entry_reader::parse_ifd_entries(ifd_type_t ifd_type, tiff_handle_t &tiff_handle,
				     size_t ifd_offset, entry_list_t &entries)
{
    uint16_t num_entries = tiff_ifd_reader::get_num_entries(tiff_handle, ifd_offset);
#ifdef DEBUG
    std::cout << "exif_entry.parse_ifd_entries ifd type " << (uint32_t)ifd_type << ", num entries: " << num_entries << " from offset " << ifd_offset << "\n";
#endif
    if (num_entries == 0) {
        return;
    }

    // abort the EXIF if its number of entries is considered excessive
    // truncate excessive entries
    if (num_entries > OPT_MAX_IFD_ENTRIES) throw exif_failure_exception_t();

    // parse each entry
    for (uint16_t i=0; i<num_entries; i++) {
        // quick sanity check - have we parsed more than 64K?
        if (tiff_handle.bytes_read >= OPT_MAX_EXIF_BYTES) throw exif_failure_exception_t();

        uint32_t ifd_entry_offset = tiff_ifd_reader::get_entry_offset(ifd_offset, i);
        if (ifd_entry_offset + 12 > tiff_handle.sbuf->bufsize) throw exif_failure_exception_t();
#ifdef DEBUG
	std::cout << "exif_entry.parse_ifd_entries ifd_entry_offset: " << ifd_entry_offset << "\n";
#endif

        // parse the entry
        parse_entry(ifd_type, tiff_handle, ifd_entry_offset, entries);
    }
}

void entry_reader::parse_entry(ifd_type_t ifd_type, tiff_handle_t &tiff_handle,
			       size_t ifd_entry_offset, entry_list_t &entries) {
/**
 * parse_ifd_entry() parses one entry and places it into entries.
 * Throws exif_failure_exception if the exif data state is determined to be invalid
 * such that further entry parsing would be invalid.
 * @Throws exif_failure_exception_t
 */

    // check now that the 12 entry bytes are available
    if (ifd_entry_offset + 12 > tiff_handle.sbuf->bufsize) {
	// no space for entry record
	return;
    }

    // entry tag
    const uint16_t entry_tag = get_entry_tag(tiff_handle, ifd_entry_offset);
#ifdef DEBUG
    const uint16_t zentry_type = get_entry_type(tiff_handle, ifd_entry_offset);
    uint32_t zcount = get_entry_count(tiff_handle, ifd_entry_offset);
    uint32_t zoffset = get_data_offset(tiff_handle, ifd_entry_offset);
    std::cout << "exif_entry.parse_entry entry tag: " << entry_tag << ", entry type: " << zentry_type << " entry count: " << zcount << ", entry offset: " << zoffset << "\n";
#endif

    // add entry or parse entry's nested IFD, based on entry_tag
#ifdef DEBUG
    std::cout << "exif_entry.parse_entry IFD type: " << (int)ifd_type << "\n";
#endif
    std::string generic_name;
    std::string value_string;
    switch (ifd_type) {
    case IFD0_TIFF:	// see table Tag Support Levels(1) for 0th IFD TIFF Tags
    case IFD1_TIFF:	// see table Tag Support Levels(1) for 0th IFD TIFF Tags
        uint32_t forwarded_ifd_offset;
        switch (entry_tag) {
	case 0x0100: {
            value_string = get_value(tiff_handle, ifd_entry_offset);
            add_entry(ifd_type, "ImageWidth", value_string, entries);
            break;
        }
	case 0x0102: {
            value_string = get_value(tiff_handle, ifd_entry_offset);
            add_entry(ifd_type, "BitsPerSample", value_string, entries);
            break;
        }
	case 0x0103: {
            value_string = get_value(tiff_handle, ifd_entry_offset);
            add_entry(ifd_type, "Compression", value_string, entries);
            break;
        }
	case 0x0106: {
            value_string = get_value(tiff_handle, ifd_entry_offset);
            add_entry(ifd_type, "PhotometricInterpreation", value_string, entries);
            break;
        }
	case 0x010e: {
            value_string = get_value(tiff_handle, ifd_entry_offset);
            add_entry(ifd_type, "ImageDescription", value_string, entries);
            break;
        }
	case 0x010f: {
            value_string = get_value(tiff_handle, ifd_entry_offset);
            add_entry(ifd_type, "Make", value_string, entries);
            break;
        }
	case 0x0110: {
            value_string = get_value(tiff_handle, ifd_entry_offset);
            add_entry(ifd_type, "Model", value_string, entries);
            break;
        }
	case 0x0111: {
            value_string = get_value(tiff_handle, ifd_entry_offset);
            add_entry(ifd_type, "StripOffsets", value_string, entries);
            break;
        }
	case 0x0112: {
            value_string = get_value(tiff_handle, ifd_entry_offset);
            add_entry(ifd_type, "Orientation", value_string, entries);
            break;
        }
	case 0x0115: {
            value_string = get_value(tiff_handle, ifd_entry_offset);
            add_entry(ifd_type, "SamplesPerPixel", value_string, entries);
            break;
        }
	case 0x0116: {
            value_string = get_value(tiff_handle, ifd_entry_offset);
            add_entry(ifd_type, "RowsPerStrip", value_string, entries);
            break;
        }
	case 0x0117: {
            value_string = get_value(tiff_handle, ifd_entry_offset);
            add_entry(ifd_type, "StripByteCounts", value_string, entries);
            break;
        }
	case 0x011a: {
            value_string = get_value(tiff_handle, ifd_entry_offset);
            add_entry(ifd_type, "XResolution", value_string, entries);
            break;
        }
	case 0x011b: {
            value_string = get_value(tiff_handle, ifd_entry_offset);
            add_entry(ifd_type, "YResolution", value_string, entries);
            break;
        }
	case 0x011c: {
            value_string = get_value(tiff_handle, ifd_entry_offset);
            add_entry(ifd_type, "PlanarConfiguration", value_string, entries);
            break;
        }
	case 0x0128: {
            value_string = get_value(tiff_handle, ifd_entry_offset);
            add_entry(ifd_type, "ResolutionUnit", value_string, entries);
            break;
        }
	case 0x012d: {
            value_string = get_value(tiff_handle, ifd_entry_offset);
            add_entry(ifd_type, "TransferFunction", value_string, entries);
            break;
        }
	case 0x0131: {
            value_string = get_value(tiff_handle, ifd_entry_offset);
            add_entry(ifd_type, "Software", value_string, entries);
            break;
        }
	case 0x0132: {
            value_string = get_value(tiff_handle, ifd_entry_offset);
            add_entry(ifd_type, "DateTime", value_string, entries);
            break;
        }
	case 0x013b: {
            value_string = get_value(tiff_handle, ifd_entry_offset);
            add_entry(ifd_type, "Artist", value_string, entries);
            break;
        }
	case 0x013e: {
            value_string = get_value(tiff_handle, ifd_entry_offset);
            add_entry(ifd_type, "WhitePoint", value_string, entries);
            break;
        }
	case 0x013f: {
            value_string = get_value(tiff_handle, ifd_entry_offset);
            add_entry(ifd_type, "PrimaryChromaticities", value_string, entries);
            break;
        }
	case 0x0201: {
            value_string = get_value(tiff_handle, ifd_entry_offset);
            add_entry(ifd_type, "JPEGInterchangeFormat", value_string, entries);
            break;
        }
	case 0x0202: {
            value_string = get_value(tiff_handle, ifd_entry_offset);
            add_entry(ifd_type, "JPEGInterchangeFormatLength", value_string, entries);
            break;
        }
	case 0x0211: {
            value_string = get_value(tiff_handle, ifd_entry_offset);
            add_entry(ifd_type, "YCbCrCoefficients", value_string, entries);
            break;
        }
	case 0x0212: {
            value_string = get_value(tiff_handle, ifd_entry_offset);
            add_entry(ifd_type, "YCbCrSubSampling", value_string, entries);
            break;
        }
	case 0x0213: {
            value_string = get_value(tiff_handle, ifd_entry_offset);
            add_entry(ifd_type, "YCbCrPositioning", value_string, entries);
            break;
        }
	case 0x0214: {
            value_string = get_value(tiff_handle, ifd_entry_offset);
            add_entry(ifd_type, "ReferenceBlackWhite", value_string, entries);
            break;
        }
	case 0x8298: {
            value_string = get_value(tiff_handle, ifd_entry_offset);
            add_entry(ifd_type, "", value_string, entries);
            break;
        }
	case 0x8769: // EXIF tag
            forwarded_ifd_offset = get_ifd_offset(tiff_handle, ifd_entry_offset);
            if (ifd_type == IFD0_TIFF) {
#ifdef DEBUG
                std::cout << "exif_entry.parse_ifd_entries case8769 IFD0_tiff to IFD0_EXIF: ifd_entry_offset: " << ifd_entry_offset << " forwarded_ifd_offset " << forwarded_ifd_offset << "\n";
#endif
		entry_reader::parse_ifd_entries(IFD0_EXIF, tiff_handle, forwarded_ifd_offset, entries);
            } else if (ifd_type == IFD1_TIFF) {
#ifdef DEBUG
                std::cout << "exif_entry.parse_ifd_entries case8769 IFD1_tiff to IFD1_EXIF: ifd_entry_offset:" << ifd_entry_offset << " forwarded_ifd_offset " << forwarded_ifd_offset << "\n";
#endif
		entry_reader::parse_ifd_entries(IFD1_EXIF, tiff_handle, forwarded_ifd_offset, entries);
            } else {
		assert(0);
            }
            break;
	case 0x8825: // GPS tag
            forwarded_ifd_offset = get_ifd_offset(tiff_handle, ifd_entry_offset);
            if (ifd_type == IFD0_TIFF) {
#ifdef DEBUG
                std::cout << "exif_entry.parse_ifd_entries case8825 IFD0_tiff to IFD0_GPS: forwarded_ifd_offset " << forwarded_ifd_offset << "\n";
#endif
		entry_reader::parse_ifd_entries(IFD0_GPS, tiff_handle, forwarded_ifd_offset, entries);
            } else if (ifd_type == IFD1_TIFF) {
#ifdef DEBUG
                std::cout << "exif_entry.parse_ifd_entries case8825 IFD1_tiff to IFD1_GPS: forwarded_ifd_offset " << forwarded_ifd_offset << "\n";
#endif
		entry_reader::parse_ifd_entries(IFD1_GPS, tiff_handle, forwarded_ifd_offset, entries);
            } else {
		assert(0);
            }
            break;
	default: {
            if (opt_exif_suppress_unknown_entry_types) {
                // suppress the unrecognized entry
                return;
            }

            generic_name = get_generic_name(tiff_handle, ifd_entry_offset);
            value_string = get_value(tiff_handle, ifd_entry_offset);
            add_entry(ifd_type, generic_name, value_string, entries);
            break;
        } // end default
        } // end switch entry_tag
        break;
    case IFD0_EXIF:	// see table Tag Support Levels(1) for 0th IFD TIFF Tags
    case IFD1_EXIF:	// see table Tag Support Levels(1) for 0th IFD TIFF Tags
        switch (entry_tag) {
	case 0x829a: {
            value_string = get_value(tiff_handle, ifd_entry_offset);
            add_entry(ifd_type, "ExposureTime", value_string, entries);
            break;
        }
	case 0x829d: {
            value_string = get_value(tiff_handle, ifd_entry_offset);
            add_entry(ifd_type, "FNumber", value_string, entries);
            break;
        }
	case 0x8822: {
            value_string = get_value(tiff_handle, ifd_entry_offset);
            add_entry(ifd_type, "ExposureProgram", value_string, entries);
            break;
        }
	case 0x8824: {
            value_string = get_value(tiff_handle, ifd_entry_offset);
            add_entry(ifd_type, "SpectralSensitivity", value_string, entries);
            break;
        }
	case 0x8827: {
            value_string = get_value(tiff_handle, ifd_entry_offset);
            add_entry(ifd_type, "PhotographicSensitivity", value_string, entries);
            break;
        }
	case 0x8828: {
            value_string = get_value(tiff_handle, ifd_entry_offset);
            add_entry(ifd_type, "OECF", value_string, entries);
            break;
        }
	case 0x8830: {
            value_string = get_value(tiff_handle, ifd_entry_offset);
            add_entry(ifd_type, "SensitivityType", value_string, entries);
            break;
        }
	case 0x8831: {
            value_string = get_value(tiff_handle, ifd_entry_offset);
            add_entry(ifd_type, "StandardOutputSensitivity", value_string, entries);
            break;
        }
	case 0x8832: {
            value_string = get_value(tiff_handle, ifd_entry_offset);
            add_entry(ifd_type, "RecommendedExposureIndex", value_string, entries);
            break;
        }
	case 0x8833: {
            value_string = get_value(tiff_handle, ifd_entry_offset);
            add_entry(ifd_type, "ISOSpeed", value_string, entries);
            break;
        }
	case 0x8834: {
            value_string = get_value(tiff_handle, ifd_entry_offset);
            add_entry(ifd_type, "ISOSpeedLatitudeyyy", value_string, entries);
            break;
        }
	case 0x8835: {
            value_string = get_value(tiff_handle, ifd_entry_offset);
            add_entry(ifd_type, "IOSpeedLatitudezzz", value_string, entries);
            break;
        }
	case 0x9000: {
            value_string = get_value(tiff_handle, ifd_entry_offset);
            add_entry(ifd_type, "ExifVersion", value_string, entries);
            break;
        }
	case 0x9003: {
            value_string = get_value(tiff_handle, ifd_entry_offset);
            add_entry(ifd_type, "DateTimeOriginal", value_string, entries);
            break;
        }
	case 0x9004: {
            value_string = get_value(tiff_handle, ifd_entry_offset);
            add_entry(ifd_type, "DateTimeDigitized", value_string, entries);
            break;
        }
	case 0x9101: {
            value_string = get_value(tiff_handle, ifd_entry_offset);
            add_entry(ifd_type, "ComponentsConfiguration", value_string, entries);
            break;
        }
	case 0x9102: {
            value_string = get_value(tiff_handle, ifd_entry_offset);
            add_entry(ifd_type, "CompressedBitsPerPixel", value_string, entries);
            break;
        }
	case 0x9201: {
            value_string = get_value(tiff_handle, ifd_entry_offset);
            add_entry(ifd_type, "ShutterSpeedValue", value_string, entries);
            break;
        }
	case 0x9202: {
            value_string = get_value(tiff_handle, ifd_entry_offset);
            add_entry(ifd_type, "ApertureValue", value_string, entries);
            break;
        }
	case 0x9203: {
            value_string = get_value(tiff_handle, ifd_entry_offset);
            add_entry(ifd_type, "BrightnessValue", value_string, entries);
            break;
        }
	case 0x9204: {
            value_string = get_value(tiff_handle, ifd_entry_offset);
            add_entry(ifd_type, "ExposureBiasValue", value_string, entries);
            break;
        }
	case 0x9205: {
            value_string = get_value(tiff_handle, ifd_entry_offset);
            add_entry(ifd_type, "MaxApertureValue", value_string, entries);
            break;
        }
	case 0x9206: {
            value_string = get_value(tiff_handle, ifd_entry_offset);
            add_entry(ifd_type, "SubjectDistance", value_string, entries);
            break;
        }
	case 0x9207: {
            value_string = get_value(tiff_handle, ifd_entry_offset);
            add_entry(ifd_type, "MeteringMode", value_string, entries);
            break;
        }
	case 0x9208: {
            value_string = get_value(tiff_handle, ifd_entry_offset);
            add_entry(ifd_type, "LightSource", value_string, entries);
            break;
        }
	case 0x9209: {
            value_string = get_value(tiff_handle, ifd_entry_offset);
            add_entry(ifd_type, "Flash", value_string, entries);
            break;
        }
	case 0x920a: {
            value_string = get_value(tiff_handle, ifd_entry_offset);
            add_entry(ifd_type, "FocalLength", value_string, entries);
            break;
        }
	case 0x9214: {
            value_string = get_value(tiff_handle, ifd_entry_offset);
            add_entry(ifd_type, "SubjectArea", value_string, entries);
            break;
        }
	case 0x927c: {
            // currently, we skip the MakerNote entry rather than adding
            // it to entries, so no action.
#ifdef DEBUG
            value_string = get_value(tiff_handle, ifd_entry_offset);
            std::cout << "exif_entry.add_entry ifd type: '" << (int)ifd_type << "' (skipped)\n";
            std::cout << "exif_entry.add_entry name: '" << "MakerNote" << "' (skipped)\n";
            std::cout << "exif_entry.add_entry value: '" << value_string << "' (skipped)\n";
#endif
            //value_string = get_value(tiff_handle, ifd_entry_offset);
            //add_entry(ifd_type, "MakerNote", value_string, entries);
            break;
        }
	case 0x9286: {
            value_string = get_value(tiff_handle, ifd_entry_offset);
            add_entry(ifd_type, "UserComment", value_string, entries);
            break;
        }
	case 0x9290: {
            value_string = get_value(tiff_handle, ifd_entry_offset);
            add_entry(ifd_type, "SubSecTime", value_string, entries);
            break;
        }
	case 0x9291: {
            value_string = get_value(tiff_handle, ifd_entry_offset);
            add_entry(ifd_type, "SubSecTimeOriginal", value_string, entries);
            break;
        }
	case 0x9292: {
            value_string = get_value(tiff_handle, ifd_entry_offset);
            add_entry(ifd_type, "SubSecTimeDigitized", value_string, entries);
            break;
        }
	case 0xa000: {
            value_string = get_value(tiff_handle, ifd_entry_offset);
            add_entry(ifd_type, "FlashpixVersion", value_string, entries);
            break;
        }
	case 0xa001: {
            value_string = get_value(tiff_handle, ifd_entry_offset);
            add_entry(ifd_type, "ColorSpace", value_string, entries);
            break;
        }
	case 0xa002: {
            value_string = get_value(tiff_handle, ifd_entry_offset);
            uint32_t lx = atol(value_string.c_str());
            if (lx > MAX_IMAGE_SIZE) {
              throw exif_failure_exception_t();
            }
            add_entry(ifd_type, "PixelXDimension", value_string, entries);
            break;
        }
	case 0xa003: {
            value_string = get_value(tiff_handle, ifd_entry_offset);
            uint32_t ly = atol(value_string.c_str());
            if (ly > MAX_IMAGE_SIZE) {
              throw exif_failure_exception_t();
            }
            add_entry(ifd_type, "PixelYDimension", value_string, entries);
            break;
        }
	case 0xa004: {
            value_string = get_value(tiff_handle, ifd_entry_offset);
            add_entry(ifd_type, "RelatedSoundFile", value_string, entries);
            break;
        }
	case 0xa005: // Interoperability tag
            forwarded_ifd_offset = get_ifd_offset(tiff_handle, ifd_entry_offset);
            if (ifd_type == IFD0_EXIF) {
#ifdef DEBUG
                std::cout << "exif_entry.parse_ifd_entries casea005 IFD0_EXIF to IFD0_INTEROP: ifd_entry_offset: " << ifd_entry_offset << ", forwarded_ifd_offset " << forwarded_ifd_offset << "\n";
#endif
		entry_reader::parse_ifd_entries(IFD0_INTEROPERABILITY, tiff_handle, forwarded_ifd_offset, entries);
            } else if (ifd_type == IFD1_EXIF) {
#ifdef DEBUG
                std::cout << "exif_entry.parse_ifd_entries casea005 IFD1_EXIF to IFD1_INTEROP: forwarded_ifd_offset " << forwarded_ifd_offset << "\n";
#endif
		entry_reader::parse_ifd_entries(IFD1_INTEROPERABILITY, tiff_handle, forwarded_ifd_offset, entries);
            } else {
		assert(0);
            }
            break;
	case 0xa20b: {
            value_string = get_value(tiff_handle, ifd_entry_offset);
            add_entry(ifd_type, "FlashEnergy", value_string, entries);
            break;
        }
	case 0xa20c: {
            value_string = get_value(tiff_handle, ifd_entry_offset);
            add_entry(ifd_type, "SpatialFrequencyResponse", value_string, entries);
            break;
        }
	case 0xa20e: {
            value_string = get_value(tiff_handle, ifd_entry_offset);
            add_entry(ifd_type, "FocalPlaneXResolution", value_string, entries);
            break;
        }
	case 0xa20f: {
            value_string = get_value(tiff_handle, ifd_entry_offset);
            add_entry(ifd_type, "FocalPlaneYResolution", value_string, entries);
            break;
        }
	case 0xa210: {
            value_string = get_value(tiff_handle, ifd_entry_offset);
            add_entry(ifd_type, "FocalPlaneResolutionUnit", value_string, entries);
            break;
        }
	case 0xa214: {
            value_string = get_value(tiff_handle, ifd_entry_offset);
            add_entry(ifd_type, "SubjectLocation", value_string, entries);
            break;
        }
	case 0xa215: {
            value_string = get_value(tiff_handle, ifd_entry_offset);
            add_entry(ifd_type, "ExposureIndex", value_string, entries);
            break;
        }
	case 0xa217: {
            value_string = get_value(tiff_handle, ifd_entry_offset);
            add_entry(ifd_type, "SensingMethod", value_string, entries);
            break;
        }
	case 0xa300: {
            value_string = get_value(tiff_handle, ifd_entry_offset);
            add_entry(ifd_type, "FileSource", value_string, entries);
            break;
        }
	case 0xa301: {
            value_string = get_value(tiff_handle, ifd_entry_offset);
            add_entry(ifd_type, "SceneType", value_string, entries);
            break;
        }
	case 0xa302: {
            value_string = get_value(tiff_handle, ifd_entry_offset);
            add_entry(ifd_type, "CFAPattern", value_string, entries);
            break;
        }
	case 0xa401: {
            value_string = get_value(tiff_handle, ifd_entry_offset);
            add_entry(ifd_type, "CustomRendered", value_string, entries);
            break;
        }
	case 0xa402: {
            value_string = get_value(tiff_handle, ifd_entry_offset);
            add_entry(ifd_type, "ExposureMode", value_string, entries);
            break;
        }
	case 0xa403: {
            value_string = get_value(tiff_handle, ifd_entry_offset);
            add_entry(ifd_type, "WhiteBalance", value_string, entries);
            break;
        }
	case 0xa404: {
            value_string = get_value(tiff_handle, ifd_entry_offset);
            add_entry(ifd_type, "DigitalZoomRatio", value_string, entries);
            break;
        }
	case 0xa405: {
            value_string = get_value(tiff_handle, ifd_entry_offset);
            add_entry(ifd_type, "FocalLengthIn35mmFilm", value_string, entries);
            break;
        }
	case 0xa406: {
            value_string = get_value(tiff_handle, ifd_entry_offset);
            add_entry(ifd_type, "SceneCaptureType", value_string, entries);
            break;
        }
	case 0xa407: {
            value_string = get_value(tiff_handle, ifd_entry_offset);
            add_entry(ifd_type, "GainControl", value_string, entries);
            break;
        }
	case 0xa408: {
            value_string = get_value(tiff_handle, ifd_entry_offset);
            add_entry(ifd_type, "Contrast", value_string, entries);
            break;
        }
	case 0xa409: {
            value_string = get_value(tiff_handle, ifd_entry_offset);
            add_entry(ifd_type, "Saturation", value_string, entries);
            break;
        }
	case 0xa40a: {
            value_string = get_value(tiff_handle, ifd_entry_offset);
            add_entry(ifd_type, "Sharpness", value_string, entries);
            break;
        }
	case 0xa40b: {
            value_string = get_value(tiff_handle, ifd_entry_offset);
            add_entry(ifd_type, "DeviceSettingDescription", value_string, entries);
            break;
        }
	case 0xa40c: {
            value_string = get_value(tiff_handle, ifd_entry_offset);
            add_entry(ifd_type, "SubjectDistanceRange", value_string, entries);
            break;
        }
	case 0xa420: {
            value_string = get_value(tiff_handle, ifd_entry_offset);
            add_entry(ifd_type, "ImageUniqueID", value_string, entries);
            break;
        }
	case 0xa430: {
            value_string = get_value(tiff_handle, ifd_entry_offset);
            add_entry(ifd_type, "CameraOwnerName", value_string, entries);
            break;
        }
	case 0xa431: {
            value_string = get_value(tiff_handle, ifd_entry_offset);
            add_entry(ifd_type, "BodySerialNumber", value_string, entries);
            break;
        }
	case 0xa432: {
            value_string = get_value(tiff_handle, ifd_entry_offset);
            add_entry(ifd_type, "LensSpecification", value_string, entries);
            break;
        }
	case 0xa433: {
            value_string = get_value(tiff_handle, ifd_entry_offset);
            add_entry(ifd_type, "LensMake", value_string, entries);
            break;
        }
	case 0xa434: {
            value_string = get_value(tiff_handle, ifd_entry_offset);
            add_entry(ifd_type, "LensModel", value_string, entries);
            break;
        }
	case 0xa435: {
            value_string = get_value(tiff_handle, ifd_entry_offset);
            add_entry(ifd_type, "LensSerialNumber", value_string, entries);
            break;
        }
	case 0xa500: {
            value_string = get_value(tiff_handle, ifd_entry_offset);
            add_entry(ifd_type, "Gamma", value_string, entries);
            break;
        }
	default: {
            if (opt_exif_suppress_unknown_entry_types) {
                // suppress the unrecognized entry
                return;
            }

            generic_name = get_generic_name(tiff_handle, ifd_entry_offset);
            value_string = get_value(tiff_handle, ifd_entry_offset);
            add_entry(ifd_type, generic_name, value_string, entries);
            break;
        } // end default
        } // end switch entry_tag
        break;
    case IFD0_GPS:
    case IFD1_GPS:
        switch (entry_tag) {
	case 0x0000: {
            value_string = get_value(tiff_handle, ifd_entry_offset);
            add_entry(ifd_type, "GPSVersionID", value_string, entries);
            break;
        }
	case 0x0001: {
            value_string = get_value(tiff_handle, ifd_entry_offset);
            add_entry(ifd_type, "GPSLatitudeRef", value_string, entries);
            break;
        }
	case 0x0002: {
            value_string = get_value(tiff_handle, ifd_entry_offset);
            add_entry(ifd_type, "GPSLatitude", value_string, entries);
            break;
        }
	case 0x0003: {
            value_string = get_value(tiff_handle, ifd_entry_offset);
            add_entry(ifd_type, "GPSLongitudeRef", value_string, entries);
            break;
        }
	case 0x0004: {
            value_string = get_value(tiff_handle, ifd_entry_offset);
            add_entry(ifd_type, "GPSLongitude", value_string, entries);
            break;
        }
	case 0x0005: {
            value_string = get_value(tiff_handle, ifd_entry_offset);
            add_entry(ifd_type, "GPSAltitudeRef", value_string, entries);
            break;
        }
	case 0x0006: {
            value_string = get_value(tiff_handle, ifd_entry_offset);
            add_entry(ifd_type, "GPSAltitude", value_string, entries);
            break;
        }
	case 0x0007: {
            value_string = get_value(tiff_handle, ifd_entry_offset);
            add_entry(ifd_type, "GPSTimeStamp", value_string, entries);
            break;
        }
	case 0x0008: {
            value_string = get_value(tiff_handle, ifd_entry_offset);
            add_entry(ifd_type, "GPSSatellites", value_string, entries);
            break;
        }
	case 0x0009: {
            value_string = get_value(tiff_handle, ifd_entry_offset);
            add_entry(ifd_type, "GPSStatus", value_string, entries);
            break;
        }
	case 0x000a: {
            value_string = get_value(tiff_handle, ifd_entry_offset);
            add_entry(ifd_type, "GPSMeasureMode", value_string, entries);
            break;
        }
	case 0x000b: {
            value_string = get_value(tiff_handle, ifd_entry_offset);
            add_entry(ifd_type, "GPSDOP", value_string, entries);
            break;
        }
	case 0x000c: {
            value_string = get_value(tiff_handle, ifd_entry_offset);
            add_entry(ifd_type, "GPSSpeedRef", value_string, entries);
            break;
        }
	case 0x000d: {
            value_string = get_value(tiff_handle, ifd_entry_offset);
            add_entry(ifd_type, "GPSSpeed", value_string, entries);
            break;
        }
	case 0x000e: {
            value_string = get_value(tiff_handle, ifd_entry_offset);
            add_entry(ifd_type, "GPSTrackRef", value_string, entries);
            break;
        }
	case 0x000f: {
            value_string = get_value(tiff_handle, ifd_entry_offset);
            add_entry(ifd_type, "GPSTrack", value_string, entries);
            break;
        }
	case 0x0010: {
            value_string = get_value(tiff_handle, ifd_entry_offset);
            add_entry(ifd_type, "GPSImgDirectionRef", value_string, entries);
            break;
        }
	case 0x0011: {
            value_string = get_value(tiff_handle, ifd_entry_offset);
            add_entry(ifd_type, "GPSImgDirection", value_string, entries);
            break;
        }
	case 0x0012: {
            value_string = get_value(tiff_handle, ifd_entry_offset);
            add_entry(ifd_type, "GPSMapDatum", value_string, entries);
            break;
        }
	case 0x0013: {
            value_string = get_value(tiff_handle, ifd_entry_offset);
            add_entry(ifd_type, "GPSDestLatitudeRef", value_string, entries);
            break;
        }
	case 0x0014: {
            value_string = get_value(tiff_handle, ifd_entry_offset);
            add_entry(ifd_type, "GPSDestLatitude", value_string, entries);
            break;
        }
	case 0x0015: {
            value_string = get_value(tiff_handle, ifd_entry_offset);
            add_entry(ifd_type, "GPSDestLongitudeRef", value_string, entries);
            break;
        }
	case 0x0016: {
            value_string = get_value(tiff_handle, ifd_entry_offset);
            add_entry(ifd_type, "GPSDestLongitude", value_string, entries);
            break;
        }
	case 0x0017: {
            value_string = get_value(tiff_handle, ifd_entry_offset);
            add_entry(ifd_type, "GPSDestBearingRef", value_string, entries);
            break;
        }
	case 0x0018: {
            value_string = get_value(tiff_handle, ifd_entry_offset);
            add_entry(ifd_type, "GPSDestBearing", value_string, entries);
            break;
        }
	case 0x0019: {
            value_string = get_value(tiff_handle, ifd_entry_offset);
            add_entry(ifd_type, "GPSDestDistanceRef", value_string, entries);
            break;
        }
	case 0x001a: {
            value_string = get_value(tiff_handle, ifd_entry_offset);
            add_entry(ifd_type, "GPSDestDistance", value_string, entries);
            break;
        }
	case 0x001b: {
            value_string = get_value(tiff_handle, ifd_entry_offset);
            add_entry(ifd_type, "GPSProcessingMethod", value_string, entries);
            break;
        }
	case 0x001c: {
            value_string = get_value(tiff_handle, ifd_entry_offset);
            add_entry(ifd_type, "GPSAreaInformation", value_string, entries);
            break;
        }
	case 0x001d: {
            value_string = get_value(tiff_handle, ifd_entry_offset);
            add_entry(ifd_type, "GPSDateStamp", value_string, entries);
            break;
        }
	case 0x001e: {
            value_string = get_value(tiff_handle, ifd_entry_offset);
            add_entry(ifd_type, "GPSDifferential", value_string, entries);
            break;
        }
	case 0x001f: {
            value_string = get_value(tiff_handle, ifd_entry_offset);
            add_entry(ifd_type, "GPSHPositioningError", value_string, entries);
            break;
        }
	default: {
            if (opt_exif_suppress_unknown_entry_types) {
                // suppress the unrecognized entry
                return;
            }

            generic_name = get_generic_name(tiff_handle, ifd_entry_offset);
            value_string = get_value(tiff_handle, ifd_entry_offset);
            add_entry(ifd_type, generic_name, value_string, entries);
            break;
        } // end default
        } // end switch entry_tag
        break;
    case IFD0_INTEROPERABILITY:
    case IFD1_INTEROPERABILITY:
        switch (entry_tag) {
	case 0x0001: {
            value_string = get_value(tiff_handle, ifd_entry_offset);
            add_entry(ifd_type, "InteroperabilityIndex", value_string, entries);
            break;
        }
	default: {
            // do nothing by default; the following catch-all was recording huge amounts of redundant data
            //if (opt_exif_suppress_unknown_entry_types) {
            //    // suppress the unrecognized entry
            //    return;
            //}

            //generic_name = get_generic_name(tiff_handle, ifd_entry_offset);
            //value_string = get_value(tiff_handle, ifd_entry_offset);
            //add_entry(ifd_type, generic_name, value_string, entries);
            //break;
        } // end default
        } // end switch (entry_tag)
        break;

    default:
        // not a valid type
        std::cerr << "exif_entry.parse_entry invalid entry tag: " << entry_tag << "\n";
        assert(0);
    } // end switch ifd_type
}

// entry value
static std::string get_value(tiff_handle_t &tiff_handle, uint32_t ifd_entry_offset) {
    // entry type and entry count
    const uint16_t entry_type = get_entry_type(tiff_handle, ifd_entry_offset);

    // value
    switch(entry_type) {
    case EXIF_BYTE:
        return get_exif_byte(tiff_handle, ifd_entry_offset);
    case EXIF_ASCII:
        return get_exif_ascii(tiff_handle, ifd_entry_offset);
    case EXIF_SHORT:
        return get_exif_short(tiff_handle, ifd_entry_offset);
    case EXIF_LONG:
        return get_exif_long(tiff_handle, ifd_entry_offset);
    case EXIF_RATIONAL:
        return get_exif_rational(tiff_handle, ifd_entry_offset);
    case EXIF_UNDEFINED:
        return get_exif_undefined(tiff_handle, ifd_entry_offset);
    case EXIF_SLONG:
        return get_exif_slong(tiff_handle, ifd_entry_offset);
    case EXIF_SRATIONAL:
        return get_exif_srational(tiff_handle, ifd_entry_offset);
    default:
        // NOTE: in future, we may wish to log the invalid entry_type to diagnostics
        //       when in full diagnostics mode.

        // the type is not valid, so use best-effort and return value for UNDEFINED type
        return get_exif_undefined(tiff_handle, ifd_entry_offset);
    }
}

// generic entry value
static std::string get_generic_name(tiff_handle_t &tiff_handle, uint32_t ifd_entry_offset) {
    // create a generic name as "entry(N)"
    uint16_t entry_tag;
    try {
        entry_tag = tiff_handle.sbuf->get16u(ifd_entry_offset + 0, tiff_handle.byte_order);
    } catch (const sbuf_t::range_exception_t &e) {
        entry_tag = 0;
    }
    std::stringstream ss;
    ss << "entry_0x";
    ss.width(4);
    ss.fill('0');
    ss << std::hex << entry_tag;
    std::string name = ss.str();

    return name;
}

static void add_entry(ifd_type_t ifd_type, const std::string &name, const std::string &value,
                      entry_list_t &entries) {

    // push the name and value onto entries
#ifdef DEBUG
    std::cout << "exif_entry.add_entry ifd type: '" << (int)ifd_type << "'\n";
    std::cout << "exif_entry.add_entry name: '" << name << "'\n";
    std::cout << "exif_entry.add_entry value: '" << value << "'\n";
#endif

    entries.push_back(std::make_unique<exif_entry>(ifd_type, name, value));
}

inline static uint16_t get_entry_tag(tiff_handle_t &tiff_handle, uint32_t ifd_entry_offset) {
    try {
        return tiff_handle.sbuf->get16u(ifd_entry_offset + 0, tiff_handle.byte_order);
    } catch (const sbuf_t::range_exception_t &e) {
        return 0;
    }
}

inline static uint16_t get_entry_type(tiff_handle_t &tiff_handle, uint32_t ifd_entry_offset) {
    try {
        return tiff_handle.sbuf->get16u(ifd_entry_offset + 2, tiff_handle.byte_order);
    } catch (const sbuf_t::range_exception_t &e) {
        return 0;
    }
}

// Note: protocol requires that entry count < 64K
inline static uint32_t get_entry_count(tiff_handle_t &tiff_handle, uint32_t ifd_entry_offset) {
    // get requested count
    uint32_t requested_count;
    try {
        requested_count = tiff_handle.sbuf->get32u(ifd_entry_offset + 4, tiff_handle.byte_order);
    } catch (const sbuf_t::range_exception_t &e) {
        requested_count = 0;
    }
    return requested_count;
}

inline static uint16_t get_data_offset(tiff_handle_t &tiff_handle, uint32_t ifd_entry_offset) {
    // get entry type
    uint16_t entry_type;
    try {
        entry_type = tiff_handle.sbuf->get16u(ifd_entry_offset + 2, tiff_handle.byte_order);
    } catch (const sbuf_t::range_exception_t &e) {
        return 0;
    }

    // determine byte width
    uint32_t byte_width;
    switch(entry_type) {
    case EXIF_BYTE: byte_width = 1; break;
    case EXIF_ASCII: byte_width = 1; break;
    case EXIF_SHORT: byte_width = 2; break;
    case EXIF_LONG: byte_width = 4; break;
    case EXIF_RATIONAL: byte_width = 8; break;
    case EXIF_UNDEFINED: byte_width = 1; break;
    case EXIF_SLONG: byte_width = 4; break;
    case EXIF_SRATIONAL: byte_width = 8; break;
    default: byte_width = 0; break;	// not valid input
    }

    // no offset if byte width is invalid
    if (byte_width == 0) {
        // no offset
        return 0;
    }

    // get requested count
    uint32_t requested_count;
    try {
        requested_count = tiff_handle.sbuf->get32u(ifd_entry_offset + 4, tiff_handle.byte_order);
    } catch (const sbuf_t::range_exception_t &e) {
        requested_count = 0;
    }

    // calculate requested byte size
    uint32_t requested_byte_size = requested_count * byte_width;

    // get the data offset, which is either at entry offset + 8 or is pointed to by offset
    if (requested_byte_size <= 4) {
        // the data is in the value offset field
	return ifd_entry_offset + 8;
    } else {
        // look up the value offset
        try {
            return tiff_handle.sbuf->get32u(ifd_entry_offset + 8, tiff_handle.byte_order);
        } catch (const sbuf_t::range_exception_t &e) {
            // return an out-of-range value
            return ifd_entry_offset + 12;
        }
    }
}

// Note: protocol requires that ifd offset < 64K
inline static uint32_t get_ifd_offset(tiff_handle_t &tiff_handle, uint32_t ifd_entry_offset) {
    try {
        return tiff_handle.sbuf->get32u(ifd_entry_offset + 8, tiff_handle.byte_order);
    } catch (const sbuf_t::range_exception_t &e) {
        // return an out-of-range value
        return ifd_entry_offset + 12;
    }
}

// ************************************************************
// This section provides interfaces get_possible_utf16, and get_possible_utf32.
// These interfaces return every character as UTF8, along with escaped invalid characters.
// These interfaces use the byte ordering requested.
// An empty string is returned if an evaluation indicates no data.
// ************************************************************
static bool chars_match(const sbuf_t &sbuf, size_t count) {

    if (count < 2 || sbuf.pagesize < 2) {
        return false;
    }

    uint8_t b0 = sbuf[0];
    for (size_t i=1; i<count; i++) {
        if (i == sbuf.pagesize) {
            return true;
        }
        if (b0 != sbuf[i]) {
            return false;
        }
    }
    return true;
}

// check if all the character pairs are the same value
static bool char_pairs_match(const sbuf_t &sbuf, size_t count) {
    if (count < 4 || count % 2 != 0 || sbuf.pagesize < 4) {
        return false;
    }

    uint8_t b0 = sbuf[0];
    uint8_t b1 = sbuf[1];

    for (size_t i=2; i<count; i+=2) {
        // check byte0
        if (i == sbuf.pagesize) {
            return true;
        }
        if (b0 != sbuf[i]) {
            return false;
        }
        // check byte1
        if (i+1 == sbuf.pagesize) {
            return true;
        }
        if (b1 != sbuf[i+1]) {
            return false;
        }
    }
    return true;
}

static std::string get_possible_utf8(const sbuf_t &sbuf, size_t count) {
    if (chars_match(sbuf, count) || char_pairs_match(sbuf, count)) {
        // this is an uninteresting sequence, so return ""
        return "";
    } else {
        std::string s = sbuf.getUTF8(0, count);
        validateOrEscapeUTF8(s,true,false,true);
        return s;
    }
}

// read utf16 and return unvalidated utf8
std::string get_possible_utf16(const sbuf_t sbuf, size_t count, sbuf_t::byte_order_t byte_order) {

    // check for sequence
    if (chars_match(sbuf, count) || char_pairs_match(sbuf, count)) {
        // this is an uninteresting sequence, so return ""
        return "";
    }

    // get wstring accounting for byte order
    std::wstring wstr = sbuf.getUTF16(0, count, byte_order);

    // convert wstring to string
    std::string utf8_string = safe_utf16to8(wstr);

    return utf8_string;
}

// read utf32 and return unvalidated utf8
std::string get_possible_utf32(const sbuf_t &sbuf, size_t count, sbuf_t::byte_order_t byte_order) {

    // check for sequence
    if (chars_match(sbuf, count) || char_pairs_match(sbuf, count)) {
        // this is an uninteresting sequence, so return ""
        return "";
    }
    std::string utf8_string;
    std::back_insert_iterator<std::basic_string<char> > result = back_inserter(utf8_string);

    for (uint32_t i=0; i<count; i++) {
        try {
            uint32_t code_point;
            code_point = sbuf.get32u(i * 4, byte_order);
            try {
                result = utf8::append(code_point, result);
            } catch (const utf8::invalid_code_point &) {

                // invalid code point so put in the byte values directly,
                // disregarding endian convention
                utf8_string += (uint8_t)code_point;
                utf8_string += (uint8_t)code_point/0x100;
                utf8_string += (uint8_t)code_point/0x10000;
                utf8_string += (uint8_t)code_point/0x1000000;
            }
        } catch (const sbuf_t::range_exception_t &e) {
            // at end of buffer
            break;
        }
    }
    return utf8_string;
}


// ************************************************************
// END This section provides interfaces get_possible_utf16, and get_possible_utf32.
// ************************************************************
// ************************************************************
// all these ifd value readers return string
// ************************************************************
// EXIF_BYTE uint8
/**
 * Throws exif_failure_exception if the exif data state is determined to be invalid
 * such that further entry parsing would be invalid.
 * @Throws exif_failure_exception_t
 */
static std::string get_exif_byte(tiff_handle_t &tiff_handle, uint32_t ifd_entry_offset) {

    uint32_t count = get_entry_count(tiff_handle, ifd_entry_offset);
    uint32_t offset = get_data_offset(tiff_handle, ifd_entry_offset);

    // Abort on count overflow
    tiff_handle.bytes_read += count; // exif standard: 1 exif byte is 1 byte long
    if (count >= 0x10000 || tiff_handle.bytes_read >= 0x10000) throw exif_failure_exception_t();

    if (count == 1) {
        // count is 1 so print the byte as an integer
        std::stringstream ss;
        try {
	    ss << (int)tiff_handle.sbuf->get8u(offset);
        } catch (const sbuf_t::range_exception_t &e) {
            // add nothing to ss
        }
        return ss.str();

    } else {
        // count is not 1 so return the bytes as utf8
        // TODO: replace this with sbuf mechanism to get UTF8?
        // return tiff_handle.getUTF8(offset, count, utf8_string)
        return get_possible_utf8(tiff_handle.sbuf->slice(offset), count);
    }
}

// EXIF_ASCII byte with 7-bit ascii typecast from uint8_t to int8_t
/**
 * Throws exif_failure_exception if the exif data state is determined to be invalid
 * such that further entry parsing would be invalid.
 * @Throws exif_failure_exception_t
 */
static std::string get_exif_ascii(tiff_handle_t &tiff_handle, uint32_t ifd_entry_offset) {
    // print each byte as a character in a string
    uint32_t count = get_entry_count(tiff_handle, ifd_entry_offset);
    uint32_t offset = get_data_offset(tiff_handle, ifd_entry_offset);

    // Abort on count overflow
    tiff_handle.bytes_read += count; // exif standard: 1 exif ascii value is 1 byte long
    if (count >= 0x10000 || tiff_handle.bytes_read >= 0x10000) throw exif_failure_exception_t();

    // strip off "\0" allowing up to 2 \0 markers because tiff terminates with \0 using byte pairs
    try {
        if (count > 0 && tiff_handle.sbuf->get8u(offset + count - 1) == 0) {
	    count--;
        }
        if (count > 0 && tiff_handle.sbuf->get8u(offset + count - 1) == 0) {
	    count--;
        }
    } catch (const sbuf_t::range_exception_t &e) {
        // at end so there is nothing to strip
    }

    // although 7-bit ascii is expected, parse using UTF-8
    return get_possible_utf8(tiff_handle.sbuf->slice(offset), count);
}

// EXIF_SHORT uint16
/**
 * Throws exif_failure_exception if the exif data state is determined to be invalid
 * such that further entry parsing would be invalid.
 * @Throws exif_failure_exception_t
 */
static std::string get_exif_short(tiff_handle_t &tiff_handle, uint32_t ifd_entry_offset) {
    // print each short separated by a space
    uint32_t count = get_entry_count(tiff_handle, ifd_entry_offset);
    uint32_t offset = get_data_offset(tiff_handle, ifd_entry_offset);

    // Abort on count overflow
    tiff_handle.bytes_read += count * 2; // exif standard: 1 exif short is 2 bytes long
    if (count >= 0x8000 || tiff_handle.bytes_read >= 0x10000) throw exif_failure_exception_t();

    if (count == 1) {
        // count is 1 so print the uint16 as an integer
        std::stringstream ss;
        try {
	    ss << (int)tiff_handle.sbuf->get16u(offset, tiff_handle.byte_order);
        } catch (const sbuf_t::range_exception_t &e) {
            // add nothing to ss
        }
        return ss.str();

    } else {
        // count is not 1 so print the uint16_t bytes as utf8
        std::string s = get_possible_utf16( tiff_handle.sbuf->slice(offset), count, tiff_handle.byte_order);
#ifdef DEBUG
        std::cout << "exif_entry.get_exif_short (escaped): '" << validateOrEscapeUTF8(s, true, false) << "'\n";
#endif
        return s;
    }
}

// EXIF_LONG uint32
/**
 * Throws exif_failure_exception if the exif data state is determined to be invalid
 * such that further entry parsing would be invalid.
 * @Throws exif_failure_exception_t
 */
static std::string get_exif_long(tiff_handle_t &tiff_handle, uint32_t ifd_entry_offset) {

    // print each long separated by a space
    uint32_t count = get_entry_count(tiff_handle, ifd_entry_offset);
    uint32_t offset = get_data_offset(tiff_handle, ifd_entry_offset);

    // Abort on count overflow
    tiff_handle.bytes_read += count * 4; // exif standard: 1 exif long is 4 bytes long
    if (count >= 0x4000 || tiff_handle.bytes_read >= 0x10000) throw exif_failure_exception_t();

    if (count == 1) {
        // count is 1 so print the long directly
        std::stringstream ss;
        try {
	    ss << (uint32_t)tiff_handle.sbuf->get32u(offset, tiff_handle.byte_order);
        } catch (const sbuf_t::range_exception_t &e) {
            // add nothing to ss
        }
        return ss.str();

    } else {
        // count is not 1 so print the uint32_t bytes as utf8
        std::string s = get_possible_utf32( tiff_handle.sbuf->slice(offset), count, tiff_handle.byte_order);
#ifdef DEBUG
        std::cout << "exif_entry.get_exif_short (escaped): '" << validateOrEscapeUTF8(s, true, false) << "'\n";
#endif
        return s;
    }
}

// EXIF_RATIONAL uint64
/**
 * Throws exif_failure_exception if the exif data state is determined to be invalid
 * such that further entry parsing would be invalid.
 * @Throws exif_failure_exception_t
 */
static std::string get_exif_rational(tiff_handle_t &tiff_handle, uint32_t ifd_entry_offset) {
    // print each rational as 1'st uint32, "/", 2'nd uint32, separated by a space
    uint32_t count = get_entry_count(tiff_handle, ifd_entry_offset);
    uint32_t offset = get_data_offset(tiff_handle, ifd_entry_offset);

    // Abort on count overflow
    tiff_handle.bytes_read += count * 8; // exif standard: 1 exif rational is 8 bytes long
    if (count >= 0x2000 || tiff_handle.bytes_read >= 0x10000) throw exif_failure_exception_t();

    std::stringstream ss;
    for (uint32_t i=0; i<count; i++) {
        try {
	    // return 1'st uint32, "/", 2'nd uint32
            ss << tiff_handle.sbuf->get32u(offset + i * 8, tiff_handle.byte_order) << "/"
               << tiff_handle.sbuf->get32u(offset + i * 8 + 4, tiff_handle.byte_order);
	    if (i + 1 < count) {
	        ss << " ";
	    }
        } catch (const sbuf_t::range_exception_t &e) {
            break;
        }
    }
    return ss.str();
}

// EXIF_UNDEFINED byte whose value depends on the field definition
static std::string get_exif_undefined(tiff_handle_t &tiff_handle, uint32_t ifd_entry_offset) {
    // print UNDEFINED as byte
    return get_exif_byte(tiff_handle, ifd_entry_offset);
}

// EXIF_SLONG int32
/**
 * Throws exif_failure_exception if the exif data state is determined to be invalid
 * such that further entry parsing would be invalid.
 * @Throws exif_failure_exception_t
 */
static  std::string get_exif_slong(tiff_handle_t &tiff_handle, uint32_t ifd_entry_offset) {
    // print each signed long
    uint32_t count = get_entry_count(tiff_handle, ifd_entry_offset);
    uint32_t offset = get_data_offset(tiff_handle, ifd_entry_offset);

    // Abort on count overflow
    tiff_handle.bytes_read += count * 4; // exif standard: 1 exif slong is 4 bytes long
    if (count >= 0x4000 || tiff_handle.bytes_read >= 0x10000) throw exif_failure_exception_t();

    std::stringstream ss;
    for (uint32_t i=0; i<count; i++) {
        try {
	    ss << tiff_handle.sbuf->get32i(offset + i * 4, tiff_handle.byte_order);
        } catch (const sbuf_t::range_exception_t &e) {
            // at end
            break;
        }
	if (i + 1 < count) {
	    ss << " ";
	}
    }

    return ss.str();
}

// EXIF_SRATIONAL int64
/**
 * Throws exif_failure_exception if the exif data state is determined to be invalid
 * such that further entry parsing would be invalid.
 * @Throws exif_failure_exception_t
 */
static std::string get_exif_srational(tiff_handle_t &tiff_handle, uint32_t ifd_entry_offset) {
    // print each rational as 1'st uint32, "/", 2'nd uint32, separated by a space
    uint32_t count = get_entry_count(tiff_handle, ifd_entry_offset);
    uint32_t offset = get_data_offset(tiff_handle, ifd_entry_offset);

    // Abort on count overflow
    tiff_handle.bytes_read += count * 8; // exif standard: 1 exif srational is 8 bytes long
    if (count >= 0x2000 || tiff_handle.bytes_read >= 0x10000) throw exif_failure_exception_t();

    std::stringstream ss;
    for (uint32_t i=0; i<count; i++) {
        try {
	    // return 1'st int32, "/", 2'nd int32
            ss << tiff_handle.sbuf->get32i(offset + i * 8, tiff_handle.byte_order) << "/"
               << tiff_handle.sbuf->get32i(offset + i * 8 + 4, tiff_handle.byte_order);
	    if (i + 1 < count) {
	        ss << " ";
	    }
        } catch (const sbuf_t::range_exception_t &e) {
            break;
        }
    }
    return ss.str();
}<|MERGE_RESOLUTION|>--- conflicted
+++ resolved
@@ -111,12 +111,7 @@
     case IFD1_INTEROPERABILITY:
         return "ifd1.interoperability." + name;
     default:
-<<<<<<< HEAD
         return "unknown." + name;
-=======
-        std::cerr << "Program state error: Invalid ifd type " << ifd_type << "\n";
-        assert(0);
->>>>>>> origin/master
     }
 }
 
