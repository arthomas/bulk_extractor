#!/usr/bin/env python3

"""This program creates a BE report that is a statistical sample of an original BE report.
The user can then grade the report. A second pass then reports the accuracy of the BE report."""

from bulk_extractor_reader import BulkReport,is_comment_line
import random,re

def get_lines_array(f):
    """Returns an array of integers corresponding to each line in the feature file"""
    line_number = 0
    line_numbers = []
    if args.pattern:
        pattern = args.pattern.encode('utf-8')
    else:
        pattern = None
    if args.xpattern:
        xpattern = args.xpattern.encode('utf-8')
    else:
        xpattern = None
    for line in f:
        line_number += 1
        if pattern and not pattern in line.split(b"\t")[0]:
            continue
        if xpattern and xpattern in line.split(b"\t")[0]:
            continue
        if is_comment_line(line):
            continue
        line_numbers.append(line_number)
    return line_numbers

def sample(outdir,fn):
    line_numbers = get_lines_array(report.open(fn,"r"))
    count = min(args.count,len(line_numbers))
    print("{} has {} lines".format(fn,len(line_numbers)))
    lines_to_sample = sorted(random.sample(line_numbers,count))
    line_number = 0
    with open(os.path.join(outdir,fn),"w") as out:
        out.write("# -*- mode:text; truncate-lines:t -*-\n")
        out.write("# Sampled {} out of {}\n".format(count,len(line_numbers)))
        out.write("# Place '=' or 'y' in front of correct classifications and '-' or 'x' in front of incorrect ones\n")
        with report.open(fn) as f:
            for line in f:
                line_number += 1
                if is_comment_line(line):
                    out.write(line.decode('utf-8'))
                if line_number in lines_to_sample:
                    out.write("{}:\t".format(line_number))
                    out.write(line.decode('utf-8'))

def calc_stats(fn):
    wrong = 0
    right = 0
    for line in open(fn,"r"):
        if line[0]=='#':
            m = re.search("# Sampled (\d+) out of (\d+)",line)
            if m:
                sampled = int(m.group(1))
                total = int(m.group(2))
        elif line[0] in '-_xzn' :
            wrong += 1
        elif line[0] in '+=y' :
            right += 1
        else:
            if not args.quiet: print("No classification:",line,end='');
    return {"fn":os.path.basename(fn),
            "total":total,
            "sampled":sampled,
            "sampling_rate":sampled/total if total>0 else 0,
            "accuracy":(right/sampled if sampled>0 else 1),
            "error_rate":(wrong/sampled if sampled>0 else 0),
            "uncertainity":(sampled-(right+wrong))/sampled if sampled>0 else 0}
            

def calc_report(dirname):
    for (dirpath,dirnames,filenames) in os.walk(dirname):
        for filename in filenames:
            if filename.endswith("~"): continue
            fn = os.path.join(dirpath,filename)
            r = calc_stats(fn)
            if r: res.append(r)
    print("Report: {}".format(args.calc))
    print("{:20} {:8}     {:8}     {:8} {:8}".format("Feature","Total","Sampled","Accuracy","Err Rate"))
    for r in res:
        print("{:20} {:8} {:8} ({:4.0f}%)    {:4.0f}%   {:4.0f}%".format(
                r['fn'],r['total'],r['sampled'],r['sampling_rate']*100.0,r['accuracy']*100.0,r['error_rate']*100.0))
    
    
if __name__ == "__main__":
    import argparse,sys,os
    arg_parser = argparse.ArgumentParser(description=(
        "Create a bulk_extractor report that is sampled from an existing report. Number each feature file line; do not copy over the histograms. Currently does not handle carved objects"))
<<<<<<< HEAD
    arg_parser.add_argument("report", metavar="report", 
            help="bulk_extractor report directory or zip file to graph")
    arg_parser.add_argument("output", type=str, help="Output directory")
    arg_parser.add_argument("--count", type=int, default="100",
            help="Number of items to sample")
    arg_parser.add_argument("--pattern", type=str, help="Only sample lines that include this pattern in the forensic path")
    arg_parser.add_argument("--xpattern", type=str, help="Do not sample lines that include this pattern in the forensic path")
    arg_parser.add_argument("--calc", help="Compute the statistics",action="store_true")
=======
    arg_parser.add_argument("--count", type=int, default="100", help="Number of items to sample")
    arg_parser.add_argument("--sample", type=str, help="Specify report and output to sample",nargs=2,metavar='DIR')
    arg_parser.add_argument("--pattern", type=str, help="Only sample lines that include this pattern")
    arg_parser.add_argument("--xpattern", type=str, help="Do not sample lines that include this pattern")
    arg_parser.add_argument("--calc", help="Compute the statistics",type=str)
>>>>>>> 7f7255d5
    arg_parser.add_argument("--trials", type=int, default="5", help="Number of trials to divide into")
    arg_parser.add_argument("--quiet",action='store_true',help='do not alert on lines with no classification')
    args = arg_parser.parse_args()
    
    res = []
    if args.calc:
<<<<<<< HEAD
        for (dirpath,dirnames,filenames) in os.walk(args.output):
            for filename in filenames:
                if filename.endswith("~"): continue
                fn = os.path.join(dirpath,filename)
                r = calc_stats(fn)
                print(r)
                res.append(r)
        print("{:20} {:8} {:8} {:4} {:8} {:8}".format("Feature","Total","Sampled","%","Accuracy","Err Rate"))
        for r in res:
            print("{:20} {:8} {:8} {:4}% {:8} {:8}".format(
                    r['fn'],r['total'],r['sampled'],r['sampled']*100.0/r['total'],r['accuracy'],r['error_rate']))
=======
        calc_report(args.calc)
>>>>>>> 7f7255d5
        exit(0)

    if args.sample:
        (input,output) = args.sample
        if os.path.exists(output):
            raise RuntimeError(output+" exists")
    
        os.mkdir(output)
        report = BulkReport(input)
        for fn in report.feature_files():
            sample(output,fn)<|MERGE_RESOLUTION|>--- conflicted
+++ resolved
@@ -90,7 +90,6 @@
     import argparse,sys,os
     arg_parser = argparse.ArgumentParser(description=(
         "Create a bulk_extractor report that is sampled from an existing report. Number each feature file line; do not copy over the histograms. Currently does not handle carved objects"))
-<<<<<<< HEAD
     arg_parser.add_argument("report", metavar="report", 
             help="bulk_extractor report directory or zip file to graph")
     arg_parser.add_argument("output", type=str, help="Output directory")
@@ -99,20 +98,12 @@
     arg_parser.add_argument("--pattern", type=str, help="Only sample lines that include this pattern in the forensic path")
     arg_parser.add_argument("--xpattern", type=str, help="Do not sample lines that include this pattern in the forensic path")
     arg_parser.add_argument("--calc", help="Compute the statistics",action="store_true")
-=======
-    arg_parser.add_argument("--count", type=int, default="100", help="Number of items to sample")
-    arg_parser.add_argument("--sample", type=str, help="Specify report and output to sample",nargs=2,metavar='DIR')
-    arg_parser.add_argument("--pattern", type=str, help="Only sample lines that include this pattern")
-    arg_parser.add_argument("--xpattern", type=str, help="Do not sample lines that include this pattern")
-    arg_parser.add_argument("--calc", help="Compute the statistics",type=str)
->>>>>>> 7f7255d5
     arg_parser.add_argument("--trials", type=int, default="5", help="Number of trials to divide into")
     arg_parser.add_argument("--quiet",action='store_true',help='do not alert on lines with no classification')
     args = arg_parser.parse_args()
     
     res = []
     if args.calc:
-<<<<<<< HEAD
         for (dirpath,dirnames,filenames) in os.walk(args.output):
             for filename in filenames:
                 if filename.endswith("~"): continue
@@ -124,9 +115,6 @@
         for r in res:
             print("{:20} {:8} {:8} {:4}% {:8} {:8}".format(
                     r['fn'],r['total'],r['sampled'],r['sampled']*100.0/r['total'],r['accuracy'],r['error_rate']))
-=======
-        calc_report(args.calc)
->>>>>>> 7f7255d5
         exit(0)
 
     if args.sample:
