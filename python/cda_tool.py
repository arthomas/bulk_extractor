--- conflicted
+++ resolved
@@ -134,12 +134,7 @@
         if args.threshold<0 or args.threshold>1:
             raise RuntimeError("threshold should be between 0 and 1; you supplied "+str(args.threshold))
 
-<<<<<<< HEAD
-
-    # Create the correlators
-=======
     # Create the correlators, one for each feature file
->>>>>>> 56445683
     correlators = set()
     for name in args.idfeatures.split(","):
         correlators.add(Correlator(name))
