--- conflicted
+++ resolved
@@ -34,7 +34,7 @@
     start byte. It can be searched to find the name of a file that
     corresponds to a byte run."""
     def __init__(self):
-        self.rary = []          # each element is (runstart,runend,fname,md5)
+        self.rary = []          # each element is (runstart,runend,(fileinfo))
         self.sorted = True      # whether or not sorted
     
     def __iter__(self):
@@ -44,12 +44,10 @@
         for e in self.rary:
             print(e)
 
-    def add_extent(self,offset,length,fname,md5val):
+    def add_extent(self,offset,length,fileinfo):
         """Add the extent the array, but fix any invalid arguments"""
         if type(offset)!=int or type(length)!=int: return
-        if not fname: fname=b""
-        if not md5val: md5val=b""
-        self.rary.append((offset,offset+length,fname,md5val))
+        self.rary.append((offset,offset+length,fileinfo))
         self.sorted = False
 
     def search_offset(self,pos):
@@ -82,14 +80,26 @@
 
         return None
 
+
     def process_fi(self,fi):
         """Read an XML file and add each byte run to this database"""
+        def gval(x):
+            """Always return X as bytes"""
+            if x==None: return b''
+            if type(x)==bytes: return x
+            if type(x)!=str: x = str(x)
+            return x.encode('utf-8')
         for run in fi.byte_runs():
             try:
-                self.add_extent(run.img_offset,run.len,fi.filename(),fi.md5())
+                fname  = gval(fi.filename())
+                md5val = gval(fi.md5())
+                if args.mactimes:
+                    fileinfo = (fname, md5val, gval(fi.crtime()), gval(fi.ctime()), gval(fi.mtime()), gval(fi.atime()))
+                else:
+                    fileinfo = (fname, md5val)
+                self.add_extent(run.img_offset,run.len,fileinfo)
             except TypeError as e:
                 pass
-            
            
 class byterundb2:
     """Maintain two byte run databases, one for allocated files, one for unallocated files."""
@@ -108,23 +118,17 @@
             print("Processed %d fileobjects in DFXML file" % self.filecount)
 
     def read_xmlfile(self,fname):
-<<<<<<< HEAD
-        if args.nohash:
-            fiwalk_args = "z"
-        else:
-            fiwalk_args = "zM"
-        if fname.endswith(".xml"):
-            fiwalk.fiwalk_using_sax(xmlfile=open(fname,'rb'),callback=self.process,fiwalk_args=fiwalk_args)
-        else:
-            fiwalk.fiwalk_using_sax(imagefile=open(fname,'rb'),callback=self.process,fiwalk_args=fiwalk_args)
-=======
         print("Reading file map from XML file {}".format(fname))
         fiwalk.fiwalk_using_sax(xmlfile=open(fname,'rb'),callback=self.process)
 
     def read_imagefile(self,fname):
+        if args.nohash:
+            fiwalk_args = "-z"
+        else:
+            fiwalk_args = "-zM"
         print("Reading file map by running fiwalk on {}".format(fname))
-        fiwalk.fiwalk_using_sax(imagefile=open(fname,'rb'),callback=self.process)
->>>>>>> 8140070c
+        fiwalk.fiwalk_using_sax(imagefile=open(fname,'rb'),callback=self.process,fiwalk_args=fiwalk_args)
+
     
     def search_offset(self,offset):
         """First search the allocated. If there is nothing, search unallocated"""
@@ -170,12 +174,16 @@
     features_encoded = 0
     located_count = 0
 
-    if args.terse:
-        outfile.write(b"# Position\tFeature\tFilename\n")
-        outfile.write(b"# " + cmd_line() + b"\n")
-    else:
-        outfile.write(b"# Position\tFeature\tContext\tFilename\tFile MD5\n")
-        outfile.write(b"# " + cmd_line() + b"\n")
+    
+    outfile.write(b"# Position\tFeature")
+    if not args.terse:
+        outfile.write(b"\tContext")
+    if not args.nohash:
+        outfile.write(b"\tMD5")
+    if args.mactimes:
+        outfile.write(b"\tcrtime\tctime\tmtime\tatime")
+    outfile.write(b"\n")
+    outfile.write(b"# " + cmd_line() + b"\n")
     t0 = time.time()
     linenumber = 0
     for line in infile:
@@ -190,31 +198,29 @@
             print("Offending line {}:".format(linenumber),line[:-1])
             continue
         feature_count += 1
+
+        # Increment counter if this feature was encoded
         if b"-" in path:
             features_encoded += 1
+        
+        # Search for feature in database
         tpl = rundb.search_path(path)
-        if tpl:
-            located_count += 1
-            fname = tpl[2].encode('utf-8') # THIS MIGHT GENERATE A UNICODE ERROR
-            if tpl[3]:
-                md5val = tpl[3].encode('utf-8')
-            else:
-                md5val = b""
-        else:
-            unallocated_count += 1
-            fname = b""
-            md5val = b""
+
+        # Output to annotated feature file
         outfile.write(path)
         outfile.write(b'\t')
         outfile.write(feature)
         if not args.terse:
             outfile.write(b'\t')
             outfile.write(context)
-        outfile.write(b'\t')
-        outfile.write(fname)
-        if not args.terse:
+
+        # If we found the data, output that
+        if tpl:
+            located_count += 1
             outfile.write(b'\t')
-            outfile.write(md5val)
+            outfile.write(b'\t'.join(tpl[2])) # just the file info
+        else:
+            unallocated_count += 1
         outfile.write(b'\n')
     t1 = time.time()
     for (title,value) in [["# Total features input: {}",feature_count],
@@ -255,7 +261,6 @@
                         help='Overwrite location of image file from bulk_extractor_output report.xml file')
     parser.add_argument('--xmlfile', action='store',
                         help="Don't run fiwalk; use the provided XML file instead")
-<<<<<<< HEAD
     parser.add_argument('--list', action='store_true',
                         help='List feature files in bulk_extractor_output and exit')
     parser.add_argument('--nohash',action='store_true',
@@ -268,16 +273,12 @@
                         help='Verbose mode')
     parser.add_argument('--debug', action='store_true',
                         help='Debug mode')
-=======
     parser.add_argument('--noxmlfile', action='store_true', 
                         help="Don't run fiwalk; don't use XML file. Just read the feature files (for testing)")
+    parser.add_argument('--mactimes',action='store_true',
+                        help="Include mactimes in annotated feature file")
     parser.add_argument('--path', action='store', help="Just locate path and exit. Only needs XML file, disk image, or bulk_extractor output")
-    parser.add_argument('--list', action='store_true', help='List feature files in bulk_extractor_output and exit')
-    parser.add_argument("--verbose",action="store_true", help='Verbose mode')
-    parser.add_argument('-t', '--terse', dest='terse', action='store_true', help='Terse output')
-    parser.add_argument('-v', action='version', version='%(prog)s version '+__version__, help='Print Version and exit')
-    parser.add_argument('-d','--debug', action='store_true', help='Debug mode')
->>>>>>> 8140070c
+
     args = parser.parse_args()
 
     # Start the timer used to calculate the total run time
