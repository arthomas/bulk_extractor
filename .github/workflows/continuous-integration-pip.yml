# This file based on https://gist.github.com/mwouts/9842452d020c08faf9e84a3bba38a66f
# See: https://help.github.com/en/actions/reference/software-installed-on-github-hosted-runners
# 2020-06-22 - slg - customized
# 2020-06-27 - slg - expanded to G++ for MacOS
# 2020-07-03 - slg - ported to be13_api; removed python (be13_api doesn't use python)
# 2021-05-07 - slg - Started work again

name: BE2 CI (c++17)
on: [push]

jobs:
  build:
    runs-on: ${{ matrix.os }}
    strategy:
      matrix:
        #os: ['macos-10.15']
        os: ['macos-10.15', 'ubuntu-20.04']

    steps:
      # https://github.com/actions/checkout
      - name: Checkout
        uses: actions/checkout@v2
        with:
          submodules: recursive

      - name: Install C++ dependencies on MacOS
        if: startsWith(matrix.os, 'macos')
        run: |
<<<<<<< HEAD
          brew install autoconf automake libtool libxml2

      - name: run CONFIGURE_UBUNTU20LTS.bash
<<<<<<< HEAD
        if: startsWith(matrix.os, 'ubuntu')
        run: |
          echo "" | bash etc/CONFIGURE_UBUNTU20LTS.bash

      - name: Run C++ checks without codecov
        if: startsWith(matrix.os, 'macos')
        run: |
          bash bootstrap.sh
          ./configure -q --with-no_optimize --enable-silent-rules \
          && make && (cd src; make check || (cat test-suite.log; exit 1))

      - name: Run C++ checks with codecov
        if: startsWith(matrix.os, 'ubuntu')
        env:
          CODECOV_TOKEN: ${{ secrets.CODECOV_TOKEN }}
        run: |
          bash bootstrap.sh
          ./configure -q --with-no_optimize --enable-silent-rules \
                 CFLAGS='-g -O0 -fprofile-arcs -ftest-coverage' \
                 CXXFLAGS='-g -O0 -fprofile-arcs -ftest-coverage' \
                 LIBS='-lgcov'
          cd src
          make check || (echo ==error== ; cat test-suite.log; exit 1)
          gcov-9 -n -o . `find . -name '*cpp'`

          #
          # set up and run codecov
          #
          sudo apt install -y gpg
          curl https://keybase.io/codecovsecurity/pgp_keys.asc | \
          gpg --no-default-keyring --keyring trustedkeys.gpg --import
          curl -Os https://uploader.codecov.io/latest/linux/codecov
          curl -Os https://uploader.codecov.io/latest/linux/codecov.SHA256SUM
          curl -Os https://uploader.codecov.io/latest/linux/codecov.SHA256SUM.sig
          gpgv codecov.SHA256SUM.sig codecov.SHA256SUM
          shasum -a 256 -c codecov.SHA256SUM
          chmod +x codecov && ./codecov -t ${CODECOV_TOKEN}
          make distclean

      - uses: ammaraskar/gcc-problem-matcher@0.1
        name: GCC Problem Matcher
=======
          brew install autoconf automake libtool

      - name: Install C++ dependencies on Ubuntu
        if: startsWith(matrix.os, 'ubuntu')
        run: |
          sudo apt install -y libtool autoconf automake libssl-dev pkg-config

      - name: Update autoconf on Ubuntu
        if: startsWith(matrix.os, 'ubuntu')
        run: |
          wget https://ftpmirror.gnu.org/autoconf/autoconf-2.71.tar.gz
          tar xfz autoconf-2.71.tar.gz && cd autoconf-2.71 && ./configure && make && sudo make install

      - name: Update automake on Ubuntu
        if: startsWith(matrix.os, 'ubuntu')
        run: |
          wget https://ftpmirror.gnu.org/automake/automake-1.16.3.tar.gz
          tar xfz automake-1.16.3.tar.gz && cd automake-1.16.3 && ./configure && make && sudo make install

      - name: Report automake and autoconf version
        run: |
          automake --version
          autoconf --version

      - name: make
        run: |
          bash bootstrap.sh && ./configure
          cd src
          make

      - name: make check
        run: |
          cd src
          make check || (echo ==error== ; cat test-suite.log; exit 1)
=======
        if: startsWith(matrix.os, 'ubuntu')
        run: |
          echo "" | bash etc/CONFIGURE_UBUNTU20LTS.bash

      - name: Run C++ checks without codecov
        if: startsWith(matrix.os, 'macos')
        run: |
          bash bootstrap.sh
          ./configure -q --with-no_optimize --enable-silent-rules \
          && make && (cd src; make check || (cat test-suite.log; exit 1))
>>>>>>> c2f58b5d

      - name: Run C++ checks with codecov
        if: startsWith(matrix.os, 'ubuntu')
        env:
          CODECOV_TOKEN: ${{ secrets.CODECOV_TOKEN }}
        run: |
<<<<<<< HEAD
           bash .make-codecov

#      - name: regresion test
#        run: |
#          cd tests
#          python3 regress.py --datacheck
>>>>>>> origin/master
=======
          bash bootstrap.sh
          ./configure -q --with-no_optimize --enable-silent-rules \
                 CFLAGS='-g -O0 -fprofile-arcs -ftest-coverage' \
                 CXXFLAGS='-g -O0 -fprofile-arcs -ftest-coverage' \
                 LIBS='-lgcov'
          cd src
          make check || (echo ==error== ; cat test-suite.log; exit 1)
          gcov-9 -n -o . `find . -name '*cpp'`

          #
          # set up and run codecov
          #
          sudo apt install -y gpg
          curl https://keybase.io/codecovsecurity/pgp_keys.asc | \
          gpg --no-default-keyring --keyring trustedkeys.gpg --import
          curl -Os https://uploader.codecov.io/latest/linux/codecov
          curl -Os https://uploader.codecov.io/latest/linux/codecov.SHA256SUM
          curl -Os https://uploader.codecov.io/latest/linux/codecov.SHA256SUM.sig
          gpgv codecov.SHA256SUM.sig codecov.SHA256SUM
          shasum -a 256 -c codecov.SHA256SUM
          chmod +x codecov && ./codecov -t ${CODECOV_TOKEN}
          make distclean

      - uses: ammaraskar/gcc-problem-matcher@0.1
        name: GCC Problem Matcher
>>>>>>> c2f58b5d
<|MERGE_RESOLUTION|>--- conflicted
+++ resolved
@@ -26,11 +26,9 @@
       - name: Install C++ dependencies on MacOS
         if: startsWith(matrix.os, 'macos')
         run: |
-<<<<<<< HEAD
           brew install autoconf automake libtool libxml2
 
       - name: run CONFIGURE_UBUNTU20LTS.bash
-<<<<<<< HEAD
         if: startsWith(matrix.os, 'ubuntu')
         run: |
           echo "" | bash etc/CONFIGURE_UBUNTU20LTS.bash
@@ -71,92 +69,4 @@
           make distclean
 
       - uses: ammaraskar/gcc-problem-matcher@0.1
-        name: GCC Problem Matcher
-=======
-          brew install autoconf automake libtool
-
-      - name: Install C++ dependencies on Ubuntu
-        if: startsWith(matrix.os, 'ubuntu')
-        run: |
-          sudo apt install -y libtool autoconf automake libssl-dev pkg-config
-
-      - name: Update autoconf on Ubuntu
-        if: startsWith(matrix.os, 'ubuntu')
-        run: |
-          wget https://ftpmirror.gnu.org/autoconf/autoconf-2.71.tar.gz
-          tar xfz autoconf-2.71.tar.gz && cd autoconf-2.71 && ./configure && make && sudo make install
-
-      - name: Update automake on Ubuntu
-        if: startsWith(matrix.os, 'ubuntu')
-        run: |
-          wget https://ftpmirror.gnu.org/automake/automake-1.16.3.tar.gz
-          tar xfz automake-1.16.3.tar.gz && cd automake-1.16.3 && ./configure && make && sudo make install
-
-      - name: Report automake and autoconf version
-        run: |
-          automake --version
-          autoconf --version
-
-      - name: make
-        run: |
-          bash bootstrap.sh && ./configure
-          cd src
-          make
-
-      - name: make check
-        run: |
-          cd src
-          make check || (echo ==error== ; cat test-suite.log; exit 1)
-=======
-        if: startsWith(matrix.os, 'ubuntu')
-        run: |
-          echo "" | bash etc/CONFIGURE_UBUNTU20LTS.bash
-
-      - name: Run C++ checks without codecov
-        if: startsWith(matrix.os, 'macos')
-        run: |
-          bash bootstrap.sh
-          ./configure -q --with-no_optimize --enable-silent-rules \
-          && make && (cd src; make check || (cat test-suite.log; exit 1))
->>>>>>> c2f58b5d
-
-      - name: Run C++ checks with codecov
-        if: startsWith(matrix.os, 'ubuntu')
-        env:
-          CODECOV_TOKEN: ${{ secrets.CODECOV_TOKEN }}
-        run: |
-<<<<<<< HEAD
-           bash .make-codecov
-
-#      - name: regresion test
-#        run: |
-#          cd tests
-#          python3 regress.py --datacheck
->>>>>>> origin/master
-=======
-          bash bootstrap.sh
-          ./configure -q --with-no_optimize --enable-silent-rules \
-                 CFLAGS='-g -O0 -fprofile-arcs -ftest-coverage' \
-                 CXXFLAGS='-g -O0 -fprofile-arcs -ftest-coverage' \
-                 LIBS='-lgcov'
-          cd src
-          make check || (echo ==error== ; cat test-suite.log; exit 1)
-          gcov-9 -n -o . `find . -name '*cpp'`
-
-          #
-          # set up and run codecov
-          #
-          sudo apt install -y gpg
-          curl https://keybase.io/codecovsecurity/pgp_keys.asc | \
-          gpg --no-default-keyring --keyring trustedkeys.gpg --import
-          curl -Os https://uploader.codecov.io/latest/linux/codecov
-          curl -Os https://uploader.codecov.io/latest/linux/codecov.SHA256SUM
-          curl -Os https://uploader.codecov.io/latest/linux/codecov.SHA256SUM.sig
-          gpgv codecov.SHA256SUM.sig codecov.SHA256SUM
-          shasum -a 256 -c codecov.SHA256SUM
-          chmod +x codecov && ./codecov -t ${CODECOV_TOKEN}
-          make distclean
-
-      - uses: ammaraskar/gcc-problem-matcher@0.1
-        name: GCC Problem Matcher
->>>>>>> c2f58b5d
+        name: GCC Problem Matcher