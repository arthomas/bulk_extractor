# ===========================================================================
#  https://www.gnu.org/software/autoconf-archive/ax_cxx_compile_stdcxx.html
# ===========================================================================
#
# SYNOPSIS
#
#   AX_CXX_COMPILE_STDCXX(VERSION, [ext|noext], [mandatory|optional])
#
# DESCRIPTION
#
#   Check for baseline language coverage in the compiler for the specified
#   version of the C++ standard.  If necessary, add switches to CXX and
#   CXXCPP to enable support.  VERSION may be '11' (for the C++11 standard)
#   or '14' (for the C++14 standard).
#
#   The second argument, if specified, indicates whether you insist on an
#   extended mode (e.g. -std=gnu++11) or a strict conformance mode (e.g.
#   -std=c++11).  If neither is specified, you get whatever works, with
<<<<<<< HEAD
#   preference for an extended mode.
=======
#   preference for no added switch, and then for an extended mode.
>>>>>>> origin/master
#
#   The third argument, if specified 'mandatory' or if left unspecified,
#   indicates that baseline support for the specified C++ standard is
#   required and that the macro should error out if no mode with that
#   support is found.  If specified 'optional', then configuration proceeds
#   regardless, after defining HAVE_CXX${VERSION} if and only if a
#   supporting mode is found.
#
# LICENSE
#
#   Copyright (c) 2008 Benjamin Kosnik <bkoz@redhat.com>
#   Copyright (c) 2012 Zack Weinberg <zackw@panix.com>
#   Copyright (c) 2013 Roy Stogner <roystgnr@ices.utexas.edu>
#   Copyright (c) 2014, 2015 Google Inc.; contributed by Alexey Sokolov <sokolov@google.com>
#   Copyright (c) 2015 Paul Norman <penorman@mac.com>
#   Copyright (c) 2015 Moritz Klammler <moritz@klammler.eu>
#   Copyright (c) 2016, 2018 Krzesimir Nowak <qdlacz@gmail.com>
#   Copyright (c) 2019 Enji Cooper <yaneurabeya@gmail.com>
<<<<<<< HEAD
=======
#   Copyright (c) 2020 Jason Merrill <jason@redhat.com>
>>>>>>> origin/master
#
#   Copying and distribution of this file, with or without modification, are
#   permitted in any medium without royalty provided the copyright notice
#   and this notice are preserved.  This file is offered as-is, without any
#   warranty.

<<<<<<< HEAD
#serial 11
=======
#serial 12
>>>>>>> origin/master

dnl  This macro is based on the code from the AX_CXX_COMPILE_STDCXX_11 macro
dnl  (serial version number 13).

AC_DEFUN([AX_CXX_COMPILE_STDCXX], [dnl
  m4_if([$1], [11], [ax_cxx_compile_alternatives="11 0x"],
        [$1], [14], [ax_cxx_compile_alternatives="14 1y"],
        [$1], [17], [ax_cxx_compile_alternatives="17 1z"],
        [m4_fatal([invalid first argument `$1' to AX_CXX_COMPILE_STDCXX])])dnl
  m4_if([$2], [], [],
        [$2], [ext], [],
        [$2], [noext], [],
        [m4_fatal([invalid second argument `$2' to AX_CXX_COMPILE_STDCXX])])dnl
  m4_if([$3], [], [ax_cxx_compile_cxx$1_required=true],
        [$3], [mandatory], [ax_cxx_compile_cxx$1_required=true],
        [$3], [optional], [ax_cxx_compile_cxx$1_required=false],
        [m4_fatal([invalid third argument `$3' to AX_CXX_COMPILE_STDCXX])])
  AC_LANG_PUSH([C++])dnl
  ac_success=no

<<<<<<< HEAD
=======
  m4_if([$2], [], [dnl
    AC_CACHE_CHECK(whether $CXX supports C++$1 features by default,
		   ax_cv_cxx_compile_cxx$1,
      [AC_COMPILE_IFELSE([AC_LANG_SOURCE([_AX_CXX_COMPILE_STDCXX_testbody_$1])],
        [ax_cv_cxx_compile_cxx$1=yes],
        [ax_cv_cxx_compile_cxx$1=no])])
    if test x$ax_cv_cxx_compile_cxx$1 = xyes; then
      ac_success=yes
    fi])

>>>>>>> origin/master
  m4_if([$2], [noext], [], [dnl
  if test x$ac_success = xno; then
    for alternative in ${ax_cxx_compile_alternatives}; do
      switch="-std=gnu++${alternative}"
      cachevar=AS_TR_SH([ax_cv_cxx_compile_cxx$1_$switch])
      AC_CACHE_CHECK(whether $CXX supports C++$1 features with $switch,
                     $cachevar,
        [ac_save_CXX="$CXX"
         CXX="$CXX $switch"
         AC_COMPILE_IFELSE([AC_LANG_SOURCE([_AX_CXX_COMPILE_STDCXX_testbody_$1])],
          [eval $cachevar=yes],
          [eval $cachevar=no])
         CXX="$ac_save_CXX"])
      if eval test x\$$cachevar = xyes; then
        CXX="$CXX $switch"
        if test -n "$CXXCPP" ; then
          CXXCPP="$CXXCPP $switch"
        fi
        ac_success=yes
        break
      fi
    done
  fi])

  m4_if([$2], [ext], [], [dnl
  if test x$ac_success = xno; then
    dnl HP's aCC needs +std=c++11 according to:
    dnl http://h21007.www2.hp.com/portal/download/files/unprot/aCxx/PDF_Release_Notes/769149-001.pdf
    dnl Cray's crayCC needs "-h std=c++11"
    for alternative in ${ax_cxx_compile_alternatives}; do
      for switch in -std=c++${alternative} +std=c++${alternative} "-h std=c++${alternative}"; do
        cachevar=AS_TR_SH([ax_cv_cxx_compile_cxx$1_$switch])
        AC_CACHE_CHECK(whether $CXX supports C++$1 features with $switch,
                       $cachevar,
          [ac_save_CXX="$CXX"
           CXX="$CXX $switch"
           AC_COMPILE_IFELSE([AC_LANG_SOURCE([_AX_CXX_COMPILE_STDCXX_testbody_$1])],
            [eval $cachevar=yes],
            [eval $cachevar=no])
           CXX="$ac_save_CXX"])
        if eval test x\$$cachevar = xyes; then
          CXX="$CXX $switch"
          if test -n "$CXXCPP" ; then
            CXXCPP="$CXXCPP $switch"
          fi
          ac_success=yes
          break
        fi
      done
      if test x$ac_success = xyes; then
        break
      fi
    done
  fi])
  AC_LANG_POP([C++])
  if test x$ax_cxx_compile_cxx$1_required = xtrue; then
    if test x$ac_success = xno; then
      AC_MSG_ERROR([*** A compiler with support for C++$1 language features is required.])
    fi
  fi
  if test x$ac_success = xno; then
    HAVE_CXX$1=0
    AC_MSG_NOTICE([No compiler with C++$1 support was found])
  else
    HAVE_CXX$1=1
    AC_DEFINE(HAVE_CXX$1,1,
              [define if the compiler supports basic C++$1 syntax])
  fi
  AC_SUBST(HAVE_CXX$1)
])


dnl  Test body for checking C++11 support

m4_define([_AX_CXX_COMPILE_STDCXX_testbody_11],
  _AX_CXX_COMPILE_STDCXX_testbody_new_in_11
)


dnl  Test body for checking C++14 support

m4_define([_AX_CXX_COMPILE_STDCXX_testbody_14],
  _AX_CXX_COMPILE_STDCXX_testbody_new_in_11
  _AX_CXX_COMPILE_STDCXX_testbody_new_in_14
)

m4_define([_AX_CXX_COMPILE_STDCXX_testbody_17],
  _AX_CXX_COMPILE_STDCXX_testbody_new_in_11
  _AX_CXX_COMPILE_STDCXX_testbody_new_in_14
  _AX_CXX_COMPILE_STDCXX_testbody_new_in_17
)

dnl  Tests for new features in C++11

m4_define([_AX_CXX_COMPILE_STDCXX_testbody_new_in_11], [[

// If the compiler admits that it is not ready for C++11, why torture it?
// Hopefully, this will speed up the test.

#ifndef __cplusplus

#error "This is not a C++ compiler"

#elif __cplusplus < 201103L

#error "This is not a C++11 compiler"

#else

namespace cxx11
{

  namespace test_static_assert
  {

    template <typename T>
    struct check
    {
      static_assert(sizeof(int) <= sizeof(T), "not big enough");
    };

  }

  namespace test_final_override
  {

    struct Base
    {
      virtual ~Base() {}
      virtual void f() {}
    };

    struct Derived : public Base
    {
      virtual ~Derived() override {}
      virtual void f() override {}
    };

  }

  namespace test_double_right_angle_brackets
  {

    template < typename T >
    struct check {};

    typedef check<void> single_type;
    typedef check<check<void>> double_type;
    typedef check<check<check<void>>> triple_type;
    typedef check<check<check<check<void>>>> quadruple_type;

  }

  namespace test_decltype
  {

    int
    f()
    {
      int a = 1;
      decltype(a) b = 2;
      return a + b;
    }

  }

  namespace test_type_deduction
  {

    template < typename T1, typename T2 >
    struct is_same
    {
      static const bool value = false;
    };

    template < typename T >
    struct is_same<T, T>
    {
      static const bool value = true;
    };

    template < typename T1, typename T2 >
    auto
    add(T1 a1, T2 a2) -> decltype(a1 + a2)
    {
      return a1 + a2;
    }

    int
    test(const int c, volatile int v)
    {
      static_assert(is_same<int, decltype(0)>::value == true, "");
      static_assert(is_same<int, decltype(c)>::value == false, "");
      static_assert(is_same<int, decltype(v)>::value == false, "");
      auto ac = c;
      auto av = v;
      auto sumi = ac + av + 'x';
      auto sumf = ac + av + 1.0;
      static_assert(is_same<int, decltype(ac)>::value == true, "");
      static_assert(is_same<int, decltype(av)>::value == true, "");
      static_assert(is_same<int, decltype(sumi)>::value == true, "");
      static_assert(is_same<int, decltype(sumf)>::value == false, "");
      static_assert(is_same<int, decltype(add(c, v))>::value == true, "");
      return (sumf > 0.0) ? sumi : add(c, v);
    }

  }

  namespace test_noexcept
  {

    int f() { return 0; }
    int g() noexcept { return 0; }

    static_assert(noexcept(f()) == false, "");
    static_assert(noexcept(g()) == true, "");

  }

  namespace test_constexpr
  {

    template < typename CharT >
    unsigned long constexpr
    strlen_c_r(const CharT *const s, const unsigned long acc) noexcept
    {
      return *s ? strlen_c_r(s + 1, acc + 1) : acc;
    }

    template < typename CharT >
    unsigned long constexpr
    strlen_c(const CharT *const s) noexcept
    {
      return strlen_c_r(s, 0UL);
    }

    static_assert(strlen_c("") == 0UL, "");
    static_assert(strlen_c("1") == 1UL, "");
    static_assert(strlen_c("example") == 7UL, "");
    static_assert(strlen_c("another\0example") == 7UL, "");

  }

  namespace test_rvalue_references
  {

    template < int N >
    struct answer
    {
      static constexpr int value = N;
    };

    answer<1> f(int&)       { return answer<1>(); }
    answer<2> f(const int&) { return answer<2>(); }
    answer<3> f(int&&)      { return answer<3>(); }

    void
    test()
    {
      int i = 0;
      const int c = 0;
      static_assert(decltype(f(i))::value == 1, "");
      static_assert(decltype(f(c))::value == 2, "");
      static_assert(decltype(f(0))::value == 3, "");
    }

  }

  namespace test_uniform_initialization
  {

    struct test
    {
      static const int zero {};
      static const int one {1};
    };

    static_assert(test::zero == 0, "");
    static_assert(test::one == 1, "");

  }

  namespace test_lambdas
  {

    void
    test1()
    {
      auto lambda1 = [](){};
      auto lambda2 = lambda1;
      lambda1();
      lambda2();
    }

    int
    test2()
    {
      auto a = [](int i, int j){ return i + j; }(1, 2);
      auto b = []() -> int { return '0'; }();
      auto c = [=](){ return a + b; }();
      auto d = [&](){ return c; }();
      auto e = [a, &b](int x) mutable {
        const auto identity = [](int y){ return y; };
        for (auto i = 0; i < a; ++i)
          a += b--;
        return x + identity(a + b);
      }(0);
      return a + b + c + d + e;
    }

    int
    test3()
    {
      const auto nullary = [](){ return 0; };
      const auto unary = [](int x){ return x; };
      using nullary_t = decltype(nullary);
      using unary_t = decltype(unary);
      const auto higher1st = [](nullary_t f){ return f(); };
      const auto higher2nd = [unary](nullary_t f1){
        return [unary, f1](unary_t f2){ return f2(unary(f1())); };
      };
      return higher1st(nullary) + higher2nd(nullary)(unary);
    }

  }

  namespace test_variadic_templates
  {

    template <int...>
    struct sum;

    template <int N0, int... N1toN>
    struct sum<N0, N1toN...>
    {
      static constexpr auto value = N0 + sum<N1toN...>::value;
    };

    template <>
    struct sum<>
    {
      static constexpr auto value = 0;
    };

    static_assert(sum<>::value == 0, "");
    static_assert(sum<1>::value == 1, "");
    static_assert(sum<23>::value == 23, "");
    static_assert(sum<1, 2>::value == 3, "");
    static_assert(sum<5, 5, 11>::value == 21, "");
    static_assert(sum<2, 3, 5, 7, 11, 13>::value == 41, "");

  }

  // http://stackoverflow.com/questions/13728184/template-aliases-and-sfinae
  // Clang 3.1 fails with headers of libstd++ 4.8.3 when using std::function
  // because of this.
  namespace test_template_alias_sfinae
  {

    struct foo {};

    template<typename T>
    using member = typename T::member_type;

    template<typename T>
    void func(...) {}

    template<typename T>
    void func(member<T>*) {}

    void test();

    void test() { func<foo>(0); }

  }

}  // namespace cxx11

#endif  // __cplusplus >= 201103L

]])


dnl  Tests for new features in C++14

m4_define([_AX_CXX_COMPILE_STDCXX_testbody_new_in_14], [[

// If the compiler admits that it is not ready for C++14, why torture it?
// Hopefully, this will speed up the test.

#ifndef __cplusplus

#error "This is not a C++ compiler"

#elif __cplusplus < 201402L

#error "This is not a C++14 compiler"

#else

namespace cxx14
{

  namespace test_polymorphic_lambdas
  {

    int
    test()
    {
      const auto lambda = [](auto&&... args){
        const auto istiny = [](auto x){
          return (sizeof(x) == 1UL) ? 1 : 0;
        };
        const int aretiny[] = { istiny(args)... };
        return aretiny[0];
      };
      return lambda(1, 1L, 1.0f, '1');
    }

  }

  namespace test_binary_literals
  {

    constexpr auto ivii = 0b0000000000101010;
    static_assert(ivii == 42, "wrong value");

  }

  namespace test_generalized_constexpr
  {

    template < typename CharT >
    constexpr unsigned long
    strlen_c(const CharT *const s) noexcept
    {
      auto length = 0UL;
      for (auto p = s; *p; ++p)
        ++length;
      return length;
    }

    static_assert(strlen_c("") == 0UL, "");
    static_assert(strlen_c("x") == 1UL, "");
    static_assert(strlen_c("test") == 4UL, "");
    static_assert(strlen_c("another\0test") == 7UL, "");

  }

  namespace test_lambda_init_capture
  {

    int
    test()
    {
      auto x = 0;
      const auto lambda1 = [a = x](int b){ return a + b; };
      const auto lambda2 = [a = lambda1(x)](){ return a; };
      return lambda2();
    }

  }

  namespace test_digit_separators
  {

    constexpr auto ten_million = 100'000'000;
    static_assert(ten_million == 100000000, "");

  }

  namespace test_return_type_deduction
  {

    auto f(int& x) { return x; }
    decltype(auto) g(int& x) { return x; }

    template < typename T1, typename T2 >
    struct is_same
    {
      static constexpr auto value = false;
    };

    template < typename T >
    struct is_same<T, T>
    {
      static constexpr auto value = true;
    };

    int
    test()
    {
      auto x = 0;
      static_assert(is_same<int, decltype(f(x))>::value, "");
      static_assert(is_same<int&, decltype(g(x))>::value, "");
      return x;
    }

  }

}  // namespace cxx14

#endif  // __cplusplus >= 201402L

]])


dnl  Tests for new features in C++17

m4_define([_AX_CXX_COMPILE_STDCXX_testbody_new_in_17], [[

// If the compiler admits that it is not ready for C++17, why torture it?
// Hopefully, this will speed up the test.

#ifndef __cplusplus

#error "This is not a C++ compiler"

#elif __cplusplus < 201703L

#error "This is not a C++17 compiler"

#else

#include <initializer_list>
#include <utility>
#include <type_traits>

namespace cxx17
{

  namespace test_constexpr_lambdas
  {

    constexpr int foo = [](){return 42;}();

  }

  namespace test::nested_namespace::definitions
  {

  }

  namespace test_fold_expression
  {

    template<typename... Args>
    int multiply(Args... args)
    {
      return (args * ... * 1);
    }

    template<typename... Args>
    bool all(Args... args)
    {
      return (args && ...);
    }

  }

  namespace test_extended_static_assert
  {

    static_assert (true);

  }

  namespace test_auto_brace_init_list
  {

    auto foo = {5};
    auto bar {5};

    static_assert(std::is_same<std::initializer_list<int>, decltype(foo)>::value);
    static_assert(std::is_same<int, decltype(bar)>::value);
  }

  namespace test_typename_in_template_template_parameter
  {

    template<template<typename> typename X> struct D;

  }

  namespace test_fallthrough_nodiscard_maybe_unused_attributes
  {

    int f1()
    {
      return 42;
    }

    [[nodiscard]] int f2()
    {
      [[maybe_unused]] auto unused = f1();

      switch (f1())
      {
      case 17:
        f1();
        [[fallthrough]];
      case 42:
        f1();
      }
      return f1();
    }

  }

  namespace test_extended_aggregate_initialization
  {

    struct base1
    {
      int b1, b2 = 42;
    };

    struct base2
    {
      base2() {
        b3 = 42;
      }
      int b3;
    };

    struct derived : base1, base2
    {
        int d;
    };

    derived d1 {{1, 2}, {}, 4};  // full initialization
    derived d2 {{}, {}, 4};      // value-initialized bases

  }

  namespace test_general_range_based_for_loop
  {

    struct iter
    {
      int i;

      int& operator* ()
      {
        return i;
      }

      const int& operator* () const
      {
        return i;
      }

      iter& operator++()
      {
        ++i;
        return *this;
      }
    };

    struct sentinel
    {
      int i;
    };

    bool operator== (const iter& i, const sentinel& s)
    {
      return i.i == s.i;
    }

    bool operator!= (const iter& i, const sentinel& s)
    {
      return !(i == s);
    }

    struct range
    {
      iter begin() const
      {
        return {0};
      }

      sentinel end() const
      {
        return {5};
      }
    };

    void f()
    {
      range r {};

      for (auto i : r)
      {
        [[maybe_unused]] auto v = i;
      }
    }

  }

  namespace test_lambda_capture_asterisk_this_by_value
  {

    struct t
    {
      int i;
      int foo()
      {
        return [*this]()
        {
          return i;
        }();
      }
    };

  }

  namespace test_enum_class_construction
  {

    enum class byte : unsigned char
    {};

    byte foo {42};

  }

  namespace test_constexpr_if
  {

    template <bool cond>
    int f ()
    {
      if constexpr(cond)
      {
        return 13;
      }
      else
      {
        return 42;
      }
    }

  }

  namespace test_selection_statement_with_initializer
  {

    int f()
    {
      return 13;
    }

    int f2()
    {
      if (auto i = f(); i > 0)
      {
        return 3;
      }

      switch (auto i = f(); i + 4)
      {
      case 17:
        return 2;

      default:
        return 1;
      }
    }

  }

  namespace test_template_argument_deduction_for_class_templates
  {

    template <typename T1, typename T2>
    struct pair
    {
      pair (T1 p1, T2 p2)
        : m1 {p1},
          m2 {p2}
      {}

      T1 m1;
      T2 m2;
    };

    void f()
    {
      [[maybe_unused]] auto p = pair{13, 42u};
    }

  }

  namespace test_non_type_auto_template_parameters
  {

    template <auto n>
    struct B
    {};

    B<5> b1;
    B<'a'> b2;

  }

  namespace test_structured_bindings
  {

    int arr[2] = { 1, 2 };
    std::pair<int, int> pr = { 1, 2 };

    auto f1() -> int(&)[2]
    {
      return arr;
    }

    auto f2() -> std::pair<int, int>&
    {
      return pr;
    }

    struct S
    {
      int x1 : 2;
      volatile double y1;
    };

    S f3()
    {
      return {};
    }

    auto [ x1, y1 ] = f1();
    auto& [ xr1, yr1 ] = f1();
    auto [ x2, y2 ] = f2();
    auto& [ xr2, yr2 ] = f2();
    const auto [ x3, y3 ] = f3();

  }

  namespace test_exception_spec_type_system
  {

    struct Good {};
    struct Bad {};

    void g1() noexcept;
    void g2();

    template<typename T>
    Bad
    f(T*, T*);

    template<typename T1, typename T2>
    Good
    f(T1*, T2*);

    static_assert (std::is_same_v<Good, decltype(f(g1, g2))>);

  }

  namespace test_inline_variables
  {

    template<class T> void f(T)
    {}

    template<class T> inline T g(T)
    {
      return T{};
    }

    template<> inline void f<>(int)
    {}

    template<> int g<>(int)
    {
      return 5;
    }

  }

}  // namespace cxx17

#endif  // __cplusplus < 201703L

]])<|MERGE_RESOLUTION|>--- conflicted
+++ resolved
@@ -16,11 +16,7 @@
 #   The second argument, if specified, indicates whether you insist on an
 #   extended mode (e.g. -std=gnu++11) or a strict conformance mode (e.g.
 #   -std=c++11).  If neither is specified, you get whatever works, with
-<<<<<<< HEAD
-#   preference for an extended mode.
-=======
 #   preference for no added switch, and then for an extended mode.
->>>>>>> origin/master
 #
 #   The third argument, if specified 'mandatory' or if left unspecified,
 #   indicates that baseline support for the specified C++ standard is
@@ -39,21 +35,14 @@
 #   Copyright (c) 2015 Moritz Klammler <moritz@klammler.eu>
 #   Copyright (c) 2016, 2018 Krzesimir Nowak <qdlacz@gmail.com>
 #   Copyright (c) 2019 Enji Cooper <yaneurabeya@gmail.com>
-<<<<<<< HEAD
-=======
 #   Copyright (c) 2020 Jason Merrill <jason@redhat.com>
->>>>>>> origin/master
 #
 #   Copying and distribution of this file, with or without modification, are
 #   permitted in any medium without royalty provided the copyright notice
 #   and this notice are preserved.  This file is offered as-is, without any
 #   warranty.
 
-<<<<<<< HEAD
-#serial 11
-=======
 #serial 12
->>>>>>> origin/master
 
 dnl  This macro is based on the code from the AX_CXX_COMPILE_STDCXX_11 macro
 dnl  (serial version number 13).
@@ -74,8 +63,6 @@
   AC_LANG_PUSH([C++])dnl
   ac_success=no
 
-<<<<<<< HEAD
-=======
   m4_if([$2], [], [dnl
     AC_CACHE_CHECK(whether $CXX supports C++$1 features by default,
 		   ax_cv_cxx_compile_cxx$1,
@@ -86,7 +73,6 @@
       ac_success=yes
     fi])
 
->>>>>>> origin/master
   m4_if([$2], [noext], [], [dnl
   if test x$ac_success = xno; then
     for alternative in ${ax_cxx_compile_alternatives}; do
