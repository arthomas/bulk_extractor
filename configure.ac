--- conflicted
+++ resolved
@@ -20,10 +20,6 @@
 m4_include([src/be13_api/dfxml_cpp/src/dfxml_configure.m4])
 m4_include([src/be13_api/be13_configure.m4])
 
-<<<<<<< HEAD
-
-=======
->>>>>>> 9d026441
 #
 #
 # NOTE - src_win/Makefile is not automatically generated. This is necessary
@@ -34,10 +30,7 @@
                  python/Makefile
                  specfiles/Makefile specfiles/bulk_extractor.spec.m4
                  tests/Makefile ])
-<<<<<<< HEAD
-
-=======
->>>>>>> 9d026441
+
 AC_CONFIG_HEADERS([config.h])
 AM_INIT_AUTOMAKE
 AM_MAINTAINER_MODE
