# NOTE 1: This Makefile does not define a primary, so source files are manually included
# using EXTRA_DIST.
#
# NOTE 2: This Makefile is configured in the parent directory, but as part of building
# the installer the makefile does a 'make distclean' in the parent directory and makes
# *two* configured sub directories:
#
#   win32/   - 32-bit windows and Java GUI
#   win64/   - 64-bit windows and Java GUI
# 
# It then builds both of the subdirectories sequentially, then makes the installer
#
# NOTE 3: This makefile is not automatically configured. If it were, then 'make distclean' 
# would wipe it.

BEVERSION=`grep ^AC_INIT ../configure.ac | awk -F, '{print $$2;}' | sed 's/ //'`

INSTALLER=bulk_extractor-$(BEVERSION)-windowsinstaller.exe
INTERMEDIATE_INSTALLER=bulk_extractor-$(BEVERSION)-windowsinstaller_intermediate.exe
SIGNED_INSTALLER=bulk_extractor-$(BEVERSION)-windowsinstaller_signed.exe

UNVERSIONED_INSTALLER=bulk_extractor-windowsinstaller.exe
UNVERSIONED_INTERMEDIATE_INSTALLER=bulk_extractor-windowsinstaller-intermediate.exe
UNVERSIONED_SIGNED_INSTALLER=bulk_extractor-windowsinstaller_signed.exe

WIN32_EXE = bulk_extractor32.exe
WIN64_EXE = bulk_extractor64.exe
JAVA_GUI  = BEViewer.jar

PDFDOCS	  = BEProgrammersManual.pdf BEUsersManual.pdf BEWorkedExamplesStandalone.pdf

SRC_WIN_DIST = \
	$(SRC_WIN)CONFIGURE_F18.bash \
	$(SRC_WIN)EnvVarUpdate.nsi \
	$(SRC_WIN)Makefile \
	$(SRC_WIN)README_WINDOWS.txt \
	$(SRC_WIN)build_BEViewer_launcher.nsi \
	$(SRC_WIN)build_installer.nsi \
	$(SRC_WIN)icu-mingw32-libprefix.patch \
	$(SRC_WIN)icu-mingw64-libprefix.patch \
	$(SRC_WIN)sign_be_file \
	$(SRC_WIN)zmq-configure.in.patch \
	$(SRC_WIN)zmq-configure.patch \
	$(SRC_WIN)zmq-zmq.h.patch \
	$(SRC_WIN)zmq-zmq_utils.h.patch 



# The prerequisites for the installer can't be listed after the colon, 
# becuase then the system will try to generate them simultaneously,
# which causes problems if both try to do a distclean at the same time.
# So this just manually checks to see if the prerequists are present and, if not, it makes them
#
$(UNVERSIONED_INSTALLER): BEViewerLauncher.exe build_installer.nsi $(PDFDOCS)
	@echo Making bulk_extractor version $(BEVERSION) Windows Installer
	if [ ! -r ../win32/Makefile ]; then \
	   if [ -r ../Makefile ]; then (cd ..;make distclean); fi ; \
	   if [ ! -d ../win32 ]; then mkdir ../win32 ; fi; \
	   if [ ! -r ../win32/Makefile ]; then (cd ../win32;mingw32-configure); fi; \
	fi
	echo '**** running make in win32/ to create bulk_extractor32.exe ****'; \
	(cd ../win32;$(MAKE))
	cp ../win32/src/bulk_extractor.exe bulk_extractor32.exe
	@echo 
	@echo
	if [ ! -r ../win64/Makefile ]; then \
	   if [ -r ../Makefile ]; then (cd ..;make distclean); fi ; \
	   if [ ! -d ../win64 ]; then mkdir ../win64 ; fi; \
	   if [ ! -r ../win64/Makefile ]; then (cd ../win64;mingw64-configure); fi; \
	fi
	echo '**** running make in win64/ to create bulk_extractor64.exe ****'; \
	(cd ../win64;$(MAKE))
	cp ../win64/src/bulk_extractor.exe bulk_extractor64.exe
	@echo
	@echo
	cp ../win64/java_gui/BEViewer.jar BEViewer.jar
	makensis -DVERSION=$(BEVERSION) build_installer.nsi
	echo '**************** INSTALLER IS MADE ****************'
	cp $(INSTALLER) $(UNVERSIONED_INSTALLER)
	ls -lt *exe

BEViewerLauncher.exe: build_BEViewer_launcher.nsi
	makensis build_BEViewer_launcher.nsi

signed: $(SIGNED_INSTALLER)

$(SRC_WIN)clean:
	/bin/rm -rf win32 win64 ../win32 ../win64  BEViewerLauncher.exe
	/bin/rm -f $(WIN32_EXE) $(WIN64_EXE) $(JAVA_GUI)
	/bin/rm -f $(INSTALLER) $(INTERMEDIATE_INSTALLER) $(SIGNED_INSTALLER) 
	/bin/rm -f $(UNVERSIONED_INSTALLER) $(UNVERSIONED_INTERMEDIATE_INSTALLER) $(UNVERSIONED_SIGNED_INSTALLER)
	/bin/rm -f $(PDFDOCS)

$(SRC_WIN)cleanpdf:
	/bin/rm -f $(PDFDOCS)

$(SRC_WIN)distclean:
	if [ -r ../Makefile ]; then (cd ..;$(MAKE) distclean); fi
	$(MAKE) clean

<<<<<<< HEAD
$(SRC_WIN)release:
	scp $(INSTALLER) ncr.nps.edu:/var/www/digitalcorpora/downloads/bulk_extractor/
=======
$(SRC_WIN)distdir:
	if [ ! -d src_win ]; then mkdir src_win ; fi
>>>>>>> 5ac0284d

################################################################
## 
## Get the PDF documentation from the download site
##
DOWNLOAD = http://digitalcorpora.org/downloads/bulk_extractor
BEProgrammersManual.pdf:	
	wget $(DOWNLOAD)/BEProgrammersManual.pdf

BEUsersManual.pdf:	
	wget $(DOWNLOAD)/BEUsersManual.pdf

BEWorkedExamplesStandalone.pdf:	
	wget $(DOWNLOAD)/BEWorkedExamplesStandalone.pdf

################################################################
##
## Everything that follows is for the signed installer, which we are no longer doing
##

$(UNVERSIONED_SIGNED_INSTALLER): $(INTERMEDIATE_INSTALLER)
	./sign_be_file $< $@
	cp $(SIGNED_INSTALLER) bulk_extractor-$(BEVERSION)-windowsinstaller-signed.exe

$(UNVERSIONED_INTERMEDIATE_INSTALLER): $(INSTALLER) \
		signed_bulk_extractor32.exe signed_bulk_extractor64.exe \
		signed_BEViewerLauncher.exe signed_uninstall.exe
	makensis -DVERSION=$(VERSION) -DSIGN build_installer.nsi
	echo '**************** INTERMEDIATE INSTALLER IS MADE ****************'
	ls -l $(INTERMEDIATE_INSTALLER)

signed_bulk_extractor32.exe: bulk_extractor32.exe
	./sign_be_file $< $@

signed_bulk_extractor64.exe: bulk_extractor64.exe
	./sign_be_file $< $@

signed_BEViewerLauncher.exe: BEViewerLauncher.exe
	./sign_be_file $< $@

# Note: file launcher.exe is imported from a Windows system where it is installed unsigned.
signed_uninstall.exe: uninstall.exe
	./sign_be_file $< $@

uninstall.exe: $(INSTALLER)
	@echo 'Error: The required uninstaller file "uninstall.exe" is not present or is old.'
	@echo "Please create this file and copy it into this directory as follows:"
	@echo '  1) Create the unsigned installer by typing "make".'
	@echo "  2) Run the unsigned installer on a Windows system.  This action will"
	@echo "     additionally install the uninstaller."
	@echo "  3) Copy the uninstaller from the Windows system back into this directory."
	@echo "     It should be at path \c:\Program Files (x86)\Bulk Extractor <version>\uninstall.exe."
	@echo 'If the system clock on your Windows system is slower, you may need to "touch uninstall.exe"'
	@echo "after it is installed in this directory."
	@echo ''
	@echo 'In the future, this will be made with WINE'
	exit 1

#.PHONY: signed

# windist makes bulk_extractor32.exe and bulk_extractor64.exe
# and puts them in a zip file. Most users should make the installer instead
# We don't use this anymore, but we might in the future if we want to add the txt files to the installer
windist: win32/bulk_extractor32.exe win64/bulk_extractor64.exe
	@echo checking to see if there are uncommitted sources
	(if (svn status | grep '^Q') ; then exit 1 ; fi)
	@echo nope
	rm -rf $(distdir).zip $(distdir) src/*.exe
	mkdir $(distdir)
	mkdir $(distdir)/python
	@echo
	cp win32/bulk_extractor32.exe $(distdir)
	cp win64/bulk_extractor64.exe $(distdir)
	@echo ====================================
	@echo 
	@echo making documentation
	make man/bulk_extractor.txt
	mv man/bulk_extractor.txt $(distdir)
	@echo ====================================
	@echo 
	@echo Creating ZIP archive
	@echo 
	zip -r9 $(distdir).zip $(distdir)
	@echo ====================================
	@echo 
	@echo Adding text files to $(distdir).zip 
	@echo 
	cp python/*.{py,txt}    $(distdir)/python
	cp ChangeLog		$(distdir)/ChangeLog.txt
	cp NEWS			$(distdir)/NEWS.txt
	cp COPYING		$(distdir)/COPYING.txt
	md5deep -r  $(distdir) > md5list.txt
	md5deep -rd $(distdir) > md5list.xml
	mv md5list.txt md5list.xml $(distdir)
	zip --to-crlf $(distdir).zip $(distdir)/*.txt $(distdir)/*.xml $(distdir)/python/*
	rm -rf $(distdir) 
	@echo "***********************"
	@echo "*** WINDIST IS MADE ***"
	@echo "***********************"
	@echo ""
	ls -l $(distdir).*
	@echo ""
	@unzip -l $(distdir).zip

SUFFIXES = .txt .1
.1.txt:
	/usr/bin/tbl $< | /usr/bin/groff -S -Wall -mtty-char -mandoc -Tascii | /usr/bin/col -bx > $@

<|MERGE_RESOLUTION|>--- conflicted
+++ resolved
@@ -98,13 +98,12 @@
 	if [ -r ../Makefile ]; then (cd ..;$(MAKE) distclean); fi
 	$(MAKE) clean
 
-<<<<<<< HEAD
 $(SRC_WIN)release:
 	scp $(INSTALLER) ncr.nps.edu:/var/www/digitalcorpora/downloads/bulk_extractor/
-=======
+
 $(SRC_WIN)distdir:
 	if [ ! -d src_win ]; then mkdir src_win ; fi
->>>>>>> 5ac0284d
+
 
 ################################################################
 ## 
